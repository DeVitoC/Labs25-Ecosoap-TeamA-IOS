--- conflicted
+++ resolved
@@ -16,11 +16,5 @@
         XCTAssertNotNil(UIColor.esbGreen)
         XCTAssertNotNil(UIColor.downyBlue)
         XCTAssertNotNil(UIColor.codGrey)
-<<<<<<< HEAD
-//        XCTAssertNotNil(UIColor.montanaGrey)
-//        XCTAssertNotNil(UIColor.shuttleGrey)
-//        XCTAssertNotNil(UIColor.silver)
-=======
->>>>>>> a939da88
     }
 }