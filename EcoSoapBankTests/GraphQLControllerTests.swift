//
//  GraphQLControllerTests.swift
//  EcoSoapBankTests
//
//  Created by Christopher Devito on 8/22/20.
//  Copyright © 2020 Spencer Curtis. All rights reserved.
//

import XCTest
@testable import EcoSoapBank

class GraphQLControllerTests: XCTestCase {


<<<<<<< HEAD
        graphQLController.queryRequest(ImpactStats.self, query: GraphQLQueries.impactStatsByPropertyId) { result in

            guard let result = try? result.get(),
                let soapRecycled = result.soapRecycled,
                let linensRecycled = result.linensRecycled,
                let bottlesRecycled = result.bottlesRecycled,
                let paperRecycled = result.paperRecycled,
                let peopleServed = result.peopleServed,
                let womenEmployed = result.womenEmployed else {
                    XCTFail("Unable to get valid impact stats from returned data")
                    return
            }

            XCTAssert(soapRecycled == 1)
            XCTAssert(linensRecycled == 2)
            XCTAssert(bottlesRecycled == 3)
            XCTAssert(paperRecycled == 4)
            XCTAssert(peopleServed == 5)
            XCTAssert(womenEmployed == 6)
        }
    }

    func testImpactStatsQueryRequestWithMockDataFailure() {
        guard let path = Bundle.main.path(forResource: "mockImpactStatsFailure",
                                          ofType: "json"),
            let mockData = NSData(contentsOfFile: path) else {
                XCTFail("Unable to get mock impact stats datafrom path")
                return
        }
        let data = Data(mockData)
        let mockLoader = MockDataLoader(data: data,
                                        error: nil)
        let graphQLController = GraphQLController(session: mockLoader)

        graphQLController.queryRequest(ImpactStats.self, query: GraphQLQueries.impactStatsByPropertyId) { result in

            XCTAssertNil(try? result.get())
        }
    }

    func testUserByIdQueryRequestWithMockDataSuccess() {
        guard let path = Bundle.main.path(forResource: "mockUserByIdInput",
                                          ofType: "json"),
            let mockData = NSData(contentsOfFile: path) else {
                XCTFail("Unable to get mock User data from path")
                return
        }
        let data = Data(mockData)
        let mockLoader = MockDataLoader(data: data,
                                        error: nil)
        let graphQLController = GraphQLController(session: mockLoader)

        graphQLController.queryRequest(User.self, query: GraphQLQueries.userById) { result in

            guard let result = try? result.get() else {
                XCTFail("Unable to get valid User from returned data")
                return
            }
            let id = result.id
            let firstName = result.firstName
            let lastName = result.lastName
            let title = result.title
            let company = result.company
            let email = result.email

            XCTAssert(id == "4")
            XCTAssert(firstName == "Christopher")
            XCTAssert(lastName == "DeVito")
            XCTAssert(title == "Manager")
            XCTAssert(company == "Hilton")
            XCTAssert(email == "email@email.com")
        }
    }

    func testPickupsByPropertyIdSuccess() {
        guard let path = Bundle.main.path(forResource: "mockPickupsByPropertyIdSuccess",
                                          ofType: "json"),
            let mockData = NSData(contentsOfFile: path) else {
                XCTFail("Unable to get pickup data from path")
                return
        }
        let data = Data(mockData)
        let mockLoader = MockDataLoader(data: data,
                                        error: nil)
        let graphQLController = GraphQLController(session: mockLoader)

        graphQLController.queryRequest([Pickup].self, query: GraphQLQueries.pickupsByPropertyId) { result in

            guard let result = try? result.get() else {
                XCTFail("Unable to get Pickup from returned data")
                return
            }

            let id1 = result[0].id
            let confirmationCode1 = result[0].confirmationCode
            let collectionType1 = result[0].collectionType
            let property1ID = result[0].property.id
            let cartons1ID = result[0].cartons[0].id
            let notes1 = result[0].notes
            let id2 = result[1].id
            let confirmationCode2 = result[1].confirmationCode
            let collectionType2 = result[1].collectionType
            let property2ID = result[1].property.id
            let cartons2ID = result[1].cartons[0].id
            let notes2 = result[1].notes

            XCTAssert(id1 == "4")
            XCTAssert(confirmationCode1 == "Success")
            XCTAssert(collectionType1.rawValue == "LOCAL")
            XCTAssert(property1ID == "5")
            XCTAssert(cartons1ID == "6")
            XCTAssert(notes1 == "Pickup notes here")
            XCTAssert(id2 == "7")
            XCTAssert(confirmationCode2 == "Success")
            XCTAssert(collectionType2.rawValue == "COURIER_CONSOLIDATED")
            XCTAssert(property2ID == "5")
            XCTAssert(cartons2ID == "8")
            XCTAssert(notes2 == "Pickup2 notes here")
        }
    }

    func testPropertiesByUserIdSuccess() {
        guard let path = Bundle.main.path(forResource: "mockPropertiesByUserIdSuccess",
                                          ofType: "json"),
            let mockData = NSData(contentsOfFile: path) else {
                XCTFail("Unable to get propertie data from path")
                return
        }
        let data = Data(mockData)
        let mockLoader = MockDataLoader(data: data,
                                        error: nil)
        let graphQLController = GraphQLController(session: mockLoader)

        graphQLController.queryRequest([Property].self, query: GraphQLQueries.propertiesByUserId) { result in

            guard let result = try? result.get() else {
                XCTFail("Unable to get Properties from returned data")
                return
            }

            let propertyId = result[0].id
            let propertyType = result[0].propertyType
            let rooms = result[0].rooms
            let services = result[0].services
            let phone = result[0].phone
            let billingCity = result[0].billingAddress?.city
            let shippingCity = result[0].shippingAddress?.city
            let shippingNote = result[0].shippingNote

            XCTAssert(propertyId == "PropertyId1")
            XCTAssert(propertyType == .hotel)
            XCTAssert(rooms == 111)
            XCTAssert(services == [.soap, .linens])
            XCTAssert(phone == "111-111-1111")
            XCTAssert(billingCity == "City 5")
            XCTAssert(shippingCity == "City 5")
            XCTAssert(shippingNote == "Shipping note 1.")
        }
    }
=======
>>>>>>> 90b2b741
}<|MERGE_RESOLUTION|>--- conflicted
+++ resolved
@@ -12,166 +12,4 @@
 class GraphQLControllerTests: XCTestCase {
 
 
-<<<<<<< HEAD
-        graphQLController.queryRequest(ImpactStats.self, query: GraphQLQueries.impactStatsByPropertyId) { result in
-
-            guard let result = try? result.get(),
-                let soapRecycled = result.soapRecycled,
-                let linensRecycled = result.linensRecycled,
-                let bottlesRecycled = result.bottlesRecycled,
-                let paperRecycled = result.paperRecycled,
-                let peopleServed = result.peopleServed,
-                let womenEmployed = result.womenEmployed else {
-                    XCTFail("Unable to get valid impact stats from returned data")
-                    return
-            }
-
-            XCTAssert(soapRecycled == 1)
-            XCTAssert(linensRecycled == 2)
-            XCTAssert(bottlesRecycled == 3)
-            XCTAssert(paperRecycled == 4)
-            XCTAssert(peopleServed == 5)
-            XCTAssert(womenEmployed == 6)
-        }
-    }
-
-    func testImpactStatsQueryRequestWithMockDataFailure() {
-        guard let path = Bundle.main.path(forResource: "mockImpactStatsFailure",
-                                          ofType: "json"),
-            let mockData = NSData(contentsOfFile: path) else {
-                XCTFail("Unable to get mock impact stats datafrom path")
-                return
-        }
-        let data = Data(mockData)
-        let mockLoader = MockDataLoader(data: data,
-                                        error: nil)
-        let graphQLController = GraphQLController(session: mockLoader)
-
-        graphQLController.queryRequest(ImpactStats.self, query: GraphQLQueries.impactStatsByPropertyId) { result in
-
-            XCTAssertNil(try? result.get())
-        }
-    }
-
-    func testUserByIdQueryRequestWithMockDataSuccess() {
-        guard let path = Bundle.main.path(forResource: "mockUserByIdInput",
-                                          ofType: "json"),
-            let mockData = NSData(contentsOfFile: path) else {
-                XCTFail("Unable to get mock User data from path")
-                return
-        }
-        let data = Data(mockData)
-        let mockLoader = MockDataLoader(data: data,
-                                        error: nil)
-        let graphQLController = GraphQLController(session: mockLoader)
-
-        graphQLController.queryRequest(User.self, query: GraphQLQueries.userById) { result in
-
-            guard let result = try? result.get() else {
-                XCTFail("Unable to get valid User from returned data")
-                return
-            }
-            let id = result.id
-            let firstName = result.firstName
-            let lastName = result.lastName
-            let title = result.title
-            let company = result.company
-            let email = result.email
-
-            XCTAssert(id == "4")
-            XCTAssert(firstName == "Christopher")
-            XCTAssert(lastName == "DeVito")
-            XCTAssert(title == "Manager")
-            XCTAssert(company == "Hilton")
-            XCTAssert(email == "email@email.com")
-        }
-    }
-
-    func testPickupsByPropertyIdSuccess() {
-        guard let path = Bundle.main.path(forResource: "mockPickupsByPropertyIdSuccess",
-                                          ofType: "json"),
-            let mockData = NSData(contentsOfFile: path) else {
-                XCTFail("Unable to get pickup data from path")
-                return
-        }
-        let data = Data(mockData)
-        let mockLoader = MockDataLoader(data: data,
-                                        error: nil)
-        let graphQLController = GraphQLController(session: mockLoader)
-
-        graphQLController.queryRequest([Pickup].self, query: GraphQLQueries.pickupsByPropertyId) { result in
-
-            guard let result = try? result.get() else {
-                XCTFail("Unable to get Pickup from returned data")
-                return
-            }
-
-            let id1 = result[0].id
-            let confirmationCode1 = result[0].confirmationCode
-            let collectionType1 = result[0].collectionType
-            let property1ID = result[0].property.id
-            let cartons1ID = result[0].cartons[0].id
-            let notes1 = result[0].notes
-            let id2 = result[1].id
-            let confirmationCode2 = result[1].confirmationCode
-            let collectionType2 = result[1].collectionType
-            let property2ID = result[1].property.id
-            let cartons2ID = result[1].cartons[0].id
-            let notes2 = result[1].notes
-
-            XCTAssert(id1 == "4")
-            XCTAssert(confirmationCode1 == "Success")
-            XCTAssert(collectionType1.rawValue == "LOCAL")
-            XCTAssert(property1ID == "5")
-            XCTAssert(cartons1ID == "6")
-            XCTAssert(notes1 == "Pickup notes here")
-            XCTAssert(id2 == "7")
-            XCTAssert(confirmationCode2 == "Success")
-            XCTAssert(collectionType2.rawValue == "COURIER_CONSOLIDATED")
-            XCTAssert(property2ID == "5")
-            XCTAssert(cartons2ID == "8")
-            XCTAssert(notes2 == "Pickup2 notes here")
-        }
-    }
-
-    func testPropertiesByUserIdSuccess() {
-        guard let path = Bundle.main.path(forResource: "mockPropertiesByUserIdSuccess",
-                                          ofType: "json"),
-            let mockData = NSData(contentsOfFile: path) else {
-                XCTFail("Unable to get propertie data from path")
-                return
-        }
-        let data = Data(mockData)
-        let mockLoader = MockDataLoader(data: data,
-                                        error: nil)
-        let graphQLController = GraphQLController(session: mockLoader)
-
-        graphQLController.queryRequest([Property].self, query: GraphQLQueries.propertiesByUserId) { result in
-
-            guard let result = try? result.get() else {
-                XCTFail("Unable to get Properties from returned data")
-                return
-            }
-
-            let propertyId = result[0].id
-            let propertyType = result[0].propertyType
-            let rooms = result[0].rooms
-            let services = result[0].services
-            let phone = result[0].phone
-            let billingCity = result[0].billingAddress?.city
-            let shippingCity = result[0].shippingAddress?.city
-            let shippingNote = result[0].shippingNote
-
-            XCTAssert(propertyId == "PropertyId1")
-            XCTAssert(propertyType == .hotel)
-            XCTAssert(rooms == 111)
-            XCTAssert(services == [.soap, .linens])
-            XCTAssert(phone == "111-111-1111")
-            XCTAssert(billingCity == "City 5")
-            XCTAssert(shippingCity == "City 5")
-            XCTAssert(shippingNote == "Shipping note 1.")
-        }
-    }
-=======
->>>>>>> 90b2b741
 }