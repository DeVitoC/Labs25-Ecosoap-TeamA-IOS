--- conflicted
+++ resolved
@@ -41,32 +41,6 @@
         XCTAssertEqual(components.hour, 8)
         XCTAssertEqual(components.minute, 56)
     }
-<<<<<<< HEAD
-    
-    func testWeightStringDefaultsToLocale() {
-        UserDefaults.massUnit = nil
-        
-        let weightString = Measurement(value: 1000, unit: UnitMass.grams).string
-        
-        XCTAssertEqual(weightString, "2.2 lb")
-    }
-    
-    func testWeightIsDisplayedAsKilograms() {
-        UserDefaults.massUnit = UnitMass.kilograms.symbol
-        
-        let weightString = Measurement(value: 1000, unit: UnitMass.grams).string
-        
-        XCTAssertEqual(weightString, "1 kg")
-    }
-    
-    func testWeightIsDisplayedAsPounds() {
-        UserDefaults.massUnit = UnitMass.pounds.symbol
-        
-        let weightString = Measurement(value: 1000, unit: UnitMass.grams).string
-        
-        XCTAssertEqual(weightString, "2.2 lb")
-    }
-=======
 
     func testPublisherHandleError() {
         var hitSuccess = false
@@ -93,9 +67,32 @@
 
         XCTAssert(hitFailure, "Did not reach failure")
     }
+    
+    func testWeightStringDefaultsToLocale() {
+        UserDefaults.massUnit = nil
+        
+        let weightString = Measurement(value: 1000, unit: UnitMass.grams).string
+        
+        XCTAssertEqual(weightString, "2.2 lb")
+    }
+    
+    func testWeightIsDisplayedAsKilograms() {
+        UserDefaults.massUnit = UnitMass.kilograms.symbol
+        
+        let weightString = Measurement(value: 1000, unit: UnitMass.grams).string
+        
+        XCTAssertEqual(weightString, "1 kg")
+    }
+    
+    func testWeightIsDisplayedAsPounds() {
+        UserDefaults.massUnit = UnitMass.pounds.symbol
+        
+        let weightString = Measurement(value: 1000, unit: UnitMass.grams).string
+        
+        XCTAssertEqual(weightString, "2.2 lb")
+    }
 }
 
 enum TestError: Error {
     case oops
->>>>>>> 4a97b667
 }