--- conflicted
+++ resolved
@@ -649,11 +649,8 @@
 			children = (
 				E2E2F0E724F815780050BFCF /* PaymentCoordinator.swift */,
 				E28E910F24FD541F0014DF82 /* PaymentHistoryViewController.swift */,
-<<<<<<< HEAD
 				E28E911124FDBFFC0014DF82 /* PaymentHistoryCollectionViewCell.swift */,
-=======
 				9990F6E224F9BFFE00DD16B5 /* CheckoutViewController.swift */,
->>>>>>> c04d1f34
 			);
 			path = Payment;
 			sourceTree = "<group>";
