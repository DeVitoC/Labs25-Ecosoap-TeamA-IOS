--- conflicted
+++ resolved
@@ -596,12 +596,9 @@
 		994E4B6F24DDAEB700C12921 /* Payment */ = {
 			isa = PBXGroup;
 			children = (
-<<<<<<< HEAD
 				E2E2F0E724F815780050BFCF /* PaymentCoordinator.swift */,
 				E28E910F24FD541F0014DF82 /* PaymentHistoryViewController.swift */,
-=======
 				9990F6E224F9BFFE00DD16B5 /* CheckoutViewController.swift */,
->>>>>>> 93bb5c62
 			);
 			path = Payment;
 			sourceTree = "<group>";
@@ -964,11 +961,8 @@
 				041E1EA724E22B1E0052831D /* Colors.swift in Sources */,
 				992BB64524EF021600638AA4 /* MockLoginProvider.swift in Sources */,
 				994E4B7924DDB58300C12921 /* UtilityFunctions.swift in Sources */,
-<<<<<<< HEAD
 				E28E911024FD541F0014DF82 /* PaymentHistoryViewController.swift in Sources */,
-=======
 				9990F6E324F9BFFE00DD16B5 /* CheckoutViewController.swift in Sources */,
->>>>>>> 93bb5c62
 				99B6175B24EAF0A20099664B /* SchedulePickupViewController.swift in Sources */,
 				994E4B7724DDB55E00C12921 /* ImpactViewController.swift in Sources */,
 				998913D524DE0907009ADBC1 /* PickupHistoryCell.swift in Sources */,
