// !$*UTF8*$!
{
	archiveVersion = 1;
	classes = {
	};
	objectVersion = 52;
	objects = {

/* Begin PBXBuildFile section */
		041E1E2124E1E1510052831D /* OktaAuth in Frameworks */ = {isa = PBXBuildFile; productRef = 041E1E2024E1E1510052831D /* OktaAuth */; };
		041E1E4824E1EA920052831D /* Montserrat-MediumItalic.otf in Resources */ = {isa = PBXBuildFile; fileRef = 041E1E2324E1EA920052831D /* Montserrat-MediumItalic.otf */; };
		041E1E4924E1EA920052831D /* Montserrat-Bold.otf in Resources */ = {isa = PBXBuildFile; fileRef = 041E1E2424E1EA920052831D /* Montserrat-Bold.otf */; };
		041E1E4A24E1EA920052831D /* Montserrat-BlackItalic.otf in Resources */ = {isa = PBXBuildFile; fileRef = 041E1E2524E1EA920052831D /* Montserrat-BlackItalic.otf */; };
		041E1E4B24E1EA920052831D /* SIL Open Font License.txt in Resources */ = {isa = PBXBuildFile; fileRef = 041E1E2624E1EA920052831D /* SIL Open Font License.txt */; };
		041E1E4F24E1EA920052831D /* Montserrat-BoldItalic.otf in Resources */ = {isa = PBXBuildFile; fileRef = 041E1E2A24E1EA920052831D /* Montserrat-BoldItalic.otf */; };
		041E1E5024E1EA920052831D /* Montserrat-Light.otf in Resources */ = {isa = PBXBuildFile; fileRef = 041E1E2B24E1EA920052831D /* Montserrat-Light.otf */; };
		041E1E5124E1EA920052831D /* Montserrat-ThinItalic.otf in Resources */ = {isa = PBXBuildFile; fileRef = 041E1E2C24E1EA920052831D /* Montserrat-ThinItalic.otf */; };
		041E1E5224E1EA920052831D /* Montserrat-Thin.otf in Resources */ = {isa = PBXBuildFile; fileRef = 041E1E2D24E1EA920052831D /* Montserrat-Thin.otf */; };
		041E1E5424E1EA920052831D /* Montserrat-ExtraLight.otf in Resources */ = {isa = PBXBuildFile; fileRef = 041E1E2F24E1EA920052831D /* Montserrat-ExtraLight.otf */; };
		041E1E5924E1EA920052831D /* Montserrat-LightItalic.otf in Resources */ = {isa = PBXBuildFile; fileRef = 041E1E3424E1EA920052831D /* Montserrat-LightItalic.otf */; };
		041E1E5A24E1EA920052831D /* Montserrat-Medium.otf in Resources */ = {isa = PBXBuildFile; fileRef = 041E1E3524E1EA920052831D /* Montserrat-Medium.otf */; };
		041E1E5C24E1EA920052831D /* Montserrat-SemiBoldItalic.otf in Resources */ = {isa = PBXBuildFile; fileRef = 041E1E3724E1EA920052831D /* Montserrat-SemiBoldItalic.otf */; };
		041E1E5D24E1EA920052831D /* Montserrat-ExtraBoldItalic.otf in Resources */ = {isa = PBXBuildFile; fileRef = 041E1E3824E1EA920052831D /* Montserrat-ExtraBoldItalic.otf */; };
		041E1E5E24E1EA920052831D /* Montserrat-Italic.otf in Resources */ = {isa = PBXBuildFile; fileRef = 041E1E3924E1EA920052831D /* Montserrat-Italic.otf */; };
		041E1E6024E1EA920052831D /* Montserrat-Regular.otf in Resources */ = {isa = PBXBuildFile; fileRef = 041E1E3B24E1EA920052831D /* Montserrat-Regular.otf */; };
		041E1E6324E1EA920052831D /* Montserrat-ExtraBold.otf in Resources */ = {isa = PBXBuildFile; fileRef = 041E1E3E24E1EA920052831D /* Montserrat-ExtraBold.otf */; };
		041E1E6424E1EA920052831D /* Montserrat-ExtraLightItalic.otf in Resources */ = {isa = PBXBuildFile; fileRef = 041E1E3F24E1EA920052831D /* Montserrat-ExtraLightItalic.otf */; };
		041E1E6924E1EA920052831D /* Montserrat-Black.otf in Resources */ = {isa = PBXBuildFile; fileRef = 041E1E4424E1EA920052831D /* Montserrat-Black.otf */; };
		041E1E6C24E1EA920052831D /* Montserrat-SemiBold.otf in Resources */ = {isa = PBXBuildFile; fileRef = 041E1E4724E1EA920052831D /* Montserrat-SemiBold.otf */; };
		041E1E7924E1EA970052831D /* Muli-ExtraLight.ttf in Resources */ = {isa = PBXBuildFile; fileRef = 041E1E6E24E1EA970052831D /* Muli-ExtraLight.ttf */; };
		041E1E7A24E1EA970052831D /* Muli-ExtraLightItalic.ttf in Resources */ = {isa = PBXBuildFile; fileRef = 041E1E6F24E1EA970052831D /* Muli-ExtraLightItalic.ttf */; };
		041E1E7B24E1EA970052831D /* Muli-BoldItalic.ttf in Resources */ = {isa = PBXBuildFile; fileRef = 041E1E7024E1EA970052831D /* Muli-BoldItalic.ttf */; };
		041E1E7D24E1EA970052831D /* Muli-Semi-BoldItalic.ttf in Resources */ = {isa = PBXBuildFile; fileRef = 041E1E7224E1EA970052831D /* Muli-Semi-BoldItalic.ttf */; };
		041E1E7E24E1EA970052831D /* Muli-Bold.ttf in Resources */ = {isa = PBXBuildFile; fileRef = 041E1E7324E1EA970052831D /* Muli-Bold.ttf */; };
		041E1E7F24E1EA970052831D /* Muli-Italic.ttf in Resources */ = {isa = PBXBuildFile; fileRef = 041E1E7424E1EA970052831D /* Muli-Italic.ttf */; };
		041E1E8024E1EA970052831D /* Muli-SemiBold.ttf in Resources */ = {isa = PBXBuildFile; fileRef = 041E1E7524E1EA970052831D /* Muli-SemiBold.ttf */; };
		041E1E8124E1EA970052831D /* Muli-Light.ttf in Resources */ = {isa = PBXBuildFile; fileRef = 041E1E7624E1EA970052831D /* Muli-Light.ttf */; };
		041E1E8224E1EA970052831D /* Muli.ttf in Resources */ = {isa = PBXBuildFile; fileRef = 041E1E7724E1EA970052831D /* Muli.ttf */; };
		041E1E8324E1EA970052831D /* Muli-LightItalic.ttf in Resources */ = {isa = PBXBuildFile; fileRef = 041E1E7824E1EA970052831D /* Muli-LightItalic.ttf */; };
		041E1E8624E1EB580052831D /* Fonts.swift in Sources */ = {isa = PBXBuildFile; fileRef = 041E1E8524E1EB580052831D /* Fonts.swift */; };
		041E1E8824E1F3890052831D /* FontTests.swift in Sources */ = {isa = PBXBuildFile; fileRef = 041E1E8724E1F3890052831D /* FontTests.swift */; };
		041E1E8A24E1F78D0052831D /* Muli-ExtraLight.ttf in Resources */ = {isa = PBXBuildFile; fileRef = 041E1E6E24E1EA970052831D /* Muli-ExtraLight.ttf */; };
		041E1E8B24E1F78D0052831D /* Muli-ExtraLightItalic.ttf in Resources */ = {isa = PBXBuildFile; fileRef = 041E1E6F24E1EA970052831D /* Muli-ExtraLightItalic.ttf */; };
		041E1E8C24E1F78D0052831D /* Muli-BoldItalic.ttf in Resources */ = {isa = PBXBuildFile; fileRef = 041E1E7024E1EA970052831D /* Muli-BoldItalic.ttf */; };
		041E1E8D24E1F78D0052831D /* Muli-Semi-BoldItalic.ttf in Resources */ = {isa = PBXBuildFile; fileRef = 041E1E7224E1EA970052831D /* Muli-Semi-BoldItalic.ttf */; };
		041E1E8E24E1F78D0052831D /* Muli-Bold.ttf in Resources */ = {isa = PBXBuildFile; fileRef = 041E1E7324E1EA970052831D /* Muli-Bold.ttf */; };
		041E1E8F24E1F78D0052831D /* Muli-Italic.ttf in Resources */ = {isa = PBXBuildFile; fileRef = 041E1E7424E1EA970052831D /* Muli-Italic.ttf */; };
		041E1E9024E1F78D0052831D /* Muli-SemiBold.ttf in Resources */ = {isa = PBXBuildFile; fileRef = 041E1E7524E1EA970052831D /* Muli-SemiBold.ttf */; };
		041E1E9124E1F78D0052831D /* Muli-Light.ttf in Resources */ = {isa = PBXBuildFile; fileRef = 041E1E7624E1EA970052831D /* Muli-Light.ttf */; };
		041E1E9224E1F78D0052831D /* Muli.ttf in Resources */ = {isa = PBXBuildFile; fileRef = 041E1E7724E1EA970052831D /* Muli.ttf */; };
		041E1E9324E1F78D0052831D /* Muli-LightItalic.ttf in Resources */ = {isa = PBXBuildFile; fileRef = 041E1E7824E1EA970052831D /* Muli-LightItalic.ttf */; };
		041E1E9424E1F7970052831D /* Montserrat-MediumItalic.otf in Resources */ = {isa = PBXBuildFile; fileRef = 041E1E2324E1EA920052831D /* Montserrat-MediumItalic.otf */; };
		041E1E9524E1F7970052831D /* Montserrat-Bold.otf in Resources */ = {isa = PBXBuildFile; fileRef = 041E1E2424E1EA920052831D /* Montserrat-Bold.otf */; };
		041E1E9624E1F7970052831D /* Montserrat-BlackItalic.otf in Resources */ = {isa = PBXBuildFile; fileRef = 041E1E2524E1EA920052831D /* Montserrat-BlackItalic.otf */; };
		041E1E9724E1F7970052831D /* Montserrat-BoldItalic.otf in Resources */ = {isa = PBXBuildFile; fileRef = 041E1E2A24E1EA920052831D /* Montserrat-BoldItalic.otf */; };
		041E1E9824E1F7970052831D /* Montserrat-Light.otf in Resources */ = {isa = PBXBuildFile; fileRef = 041E1E2B24E1EA920052831D /* Montserrat-Light.otf */; };
		041E1E9924E1F7970052831D /* Montserrat-ThinItalic.otf in Resources */ = {isa = PBXBuildFile; fileRef = 041E1E2C24E1EA920052831D /* Montserrat-ThinItalic.otf */; };
		041E1E9A24E1F7970052831D /* Montserrat-Thin.otf in Resources */ = {isa = PBXBuildFile; fileRef = 041E1E2D24E1EA920052831D /* Montserrat-Thin.otf */; };
		041E1E9B24E1F7970052831D /* Montserrat-ExtraLight.otf in Resources */ = {isa = PBXBuildFile; fileRef = 041E1E2F24E1EA920052831D /* Montserrat-ExtraLight.otf */; };
		041E1E9C24E1F7970052831D /* Montserrat-LightItalic.otf in Resources */ = {isa = PBXBuildFile; fileRef = 041E1E3424E1EA920052831D /* Montserrat-LightItalic.otf */; };
		041E1E9D24E1F7970052831D /* Montserrat-Medium.otf in Resources */ = {isa = PBXBuildFile; fileRef = 041E1E3524E1EA920052831D /* Montserrat-Medium.otf */; };
		041E1E9E24E1F7970052831D /* Montserrat-SemiBoldItalic.otf in Resources */ = {isa = PBXBuildFile; fileRef = 041E1E3724E1EA920052831D /* Montserrat-SemiBoldItalic.otf */; };
		041E1E9F24E1F7970052831D /* Montserrat-ExtraBoldItalic.otf in Resources */ = {isa = PBXBuildFile; fileRef = 041E1E3824E1EA920052831D /* Montserrat-ExtraBoldItalic.otf */; };
		041E1EA024E1F7970052831D /* Montserrat-Italic.otf in Resources */ = {isa = PBXBuildFile; fileRef = 041E1E3924E1EA920052831D /* Montserrat-Italic.otf */; };
		041E1EA124E1F7970052831D /* Montserrat-Regular.otf in Resources */ = {isa = PBXBuildFile; fileRef = 041E1E3B24E1EA920052831D /* Montserrat-Regular.otf */; };
		041E1EA224E1F7970052831D /* Montserrat-ExtraBold.otf in Resources */ = {isa = PBXBuildFile; fileRef = 041E1E3E24E1EA920052831D /* Montserrat-ExtraBold.otf */; };
		041E1EA324E1F7970052831D /* Montserrat-ExtraLightItalic.otf in Resources */ = {isa = PBXBuildFile; fileRef = 041E1E3F24E1EA920052831D /* Montserrat-ExtraLightItalic.otf */; };
		041E1EA424E1F7970052831D /* Montserrat-Black.otf in Resources */ = {isa = PBXBuildFile; fileRef = 041E1E4424E1EA920052831D /* Montserrat-Black.otf */; };
		041E1EA524E1F7970052831D /* Montserrat-SemiBold.otf in Resources */ = {isa = PBXBuildFile; fileRef = 041E1E4724E1EA920052831D /* Montserrat-SemiBold.otf */; };
		041E1EA724E22B1E0052831D /* Colors.swift in Sources */ = {isa = PBXBuildFile; fileRef = 041E1EA624E22B1E0052831D /* Colors.swift */; };
		041E1EA924E22DF50052831D /* ColorTests.swift in Sources */ = {isa = PBXBuildFile; fileRef = 041E1EA824E22DF50052831D /* ColorTests.swift */; };
		042CD96024F585AA00ADFCB5 /* KeychainAccess in Frameworks */ = {isa = PBXBuildFile; productRef = 042CD95F24F585AA00ADFCB5 /* KeychainAccess */; };
		0445F04A24EC648E00A0A665 /* UserDefaults.swift in Sources */ = {isa = PBXBuildFile; fileRef = 0445F04924EC648E00A0A665 /* UserDefaults.swift */; };
		0445F04C24EC7AA600A0A665 /* UserDefaultsObservation.swift in Sources */ = {isa = PBXBuildFile; fileRef = 0445F04B24EC7AA600A0A665 /* UserDefaultsObservation.swift */; };
		0445F04E24EDD9C700A0A665 /* ESBButton.swift in Sources */ = {isa = PBXBuildFile; fileRef = 0445F04D24EDD9C700A0A665 /* ESBButton.swift */; };
		0445F05024EDEA7F00A0A665 /* ESBCircularImageView.swift in Sources */ = {isa = PBXBuildFile; fileRef = 0445F04F24EDEA7F00A0A665 /* ESBCircularImageView.swift */; };
		049379A524EAE7140084051B /* Images.swift in Sources */ = {isa = PBXBuildFile; fileRef = 049379A424EAE7140084051B /* Images.swift */; };
		049379A724EAE9FF0084051B /* UIView+Layout.swift in Sources */ = {isa = PBXBuildFile; fileRef = 049379A624EAE9FF0084051B /* UIView+Layout.swift */; };
		049379A924EB25600084051B /* Images.xcassets in Resources */ = {isa = PBXBuildFile; fileRef = 049379A824EB25600084051B /* Images.xcassets */; };
		049379AB24EB29160084051B /* ImpactHeaderView.swift in Sources */ = {isa = PBXBuildFile; fileRef = 049379AA24EB29160084051B /* ImpactHeaderView.swift */; };
		04BE6D0124F03F2000DFC47D /* ImpactCellViewModelTests.swift in Sources */ = {isa = PBXBuildFile; fileRef = 04BE6D0024F03F2000DFC47D /* ImpactCellViewModelTests.swift */; };
		04BE6D0324F041E700DFC47D /* ImpactControllerTests.swift in Sources */ = {isa = PBXBuildFile; fileRef = 04BE6D0224F041E700DFC47D /* ImpactControllerTests.swift */; };
		04BE6D0524F045C800DFC47D /* MockImpactProvider.swift in Sources */ = {isa = PBXBuildFile; fileRef = 04BE6D0424F045C800DFC47D /* MockImpactProvider.swift */; };
		04BE6D0924F05A3100DFC47D /* ImpactCellTests.swift in Sources */ = {isa = PBXBuildFile; fileRef = 04BE6D0824F05A3100DFC47D /* ImpactCellTests.swift */; };
		04BE6D0B24F05A6300DFC47D /* ImpactViewControllerTests.swift in Sources */ = {isa = PBXBuildFile; fileRef = 04BE6D0A24F05A6300DFC47D /* ImpactViewControllerTests.swift */; };
		04CCD90324FD60AA00263376 /* GraphQLOperation.swift in Sources */ = {isa = PBXBuildFile; fileRef = 04CCD90224FD60AA00263376 /* GraphQLOperation.swift */; };
		04CCD90524FD85CF00263376 /* HTTPMethod.swift in Sources */ = {isa = PBXBuildFile; fileRef = 04CCD90424FD85CF00263376 /* HTTPMethod.swift */; };
		04CCD90724FD860B00263376 /* GraphQLError.swift in Sources */ = {isa = PBXBuildFile; fileRef = 04CCD90624FD860B00263376 /* GraphQLError.swift */; };
		04D1758724E317FB00F8929C /* ImpactStats.swift in Sources */ = {isa = PBXBuildFile; fileRef = 04D1758624E317FB00F8929C /* ImpactStats.swift */; };
		04D1758924E3453B00F8929C /* ImpactCell.swift in Sources */ = {isa = PBXBuildFile; fileRef = 04D1758824E3453B00F8929C /* ImpactCell.swift */; };
		04D1758D24E4195C00F8929C /* GradientView.swift in Sources */ = {isa = PBXBuildFile; fileRef = 04D1758C24E4195C00F8929C /* GradientView.swift */; };
		04D6D72C24E8444C0003A585 /* BackgroundView.swift in Sources */ = {isa = PBXBuildFile; fileRef = 04D6D72B24E8444C0003A585 /* BackgroundView.swift */; };
		04E42DFF24F6C04600D4003E /* Keychain+Okta.swift in Sources */ = {isa = PBXBuildFile; fileRef = 04E42DFE24F6C04600D4003E /* Keychain+Okta.swift */; };
		04FEE1B624E48AB000F51D69 /* ImpactController.swift in Sources */ = {isa = PBXBuildFile; fileRef = 04FEE1B524E48AB000F51D69 /* ImpactController.swift */; };
		04FEE1DC24E5E16600F51D69 /* ImpactCellViewModel.swift in Sources */ = {isa = PBXBuildFile; fileRef = 04FEE1DB24E5E16600F51D69 /* ImpactCellViewModel.swift */; };
		466C4274249A8748007D033E /* AppDelegate.swift in Sources */ = {isa = PBXBuildFile; fileRef = 466C4273249A8748007D033E /* AppDelegate.swift */; };
		466C4276249A8748007D033E /* SceneDelegate.swift in Sources */ = {isa = PBXBuildFile; fileRef = 466C4275249A8748007D033E /* SceneDelegate.swift */; };
		466C427D249A8749007D033E /* Colors.xcassets in Resources */ = {isa = PBXBuildFile; fileRef = 466C427C249A8749007D033E /* Colors.xcassets */; };
		466C4280249A8749007D033E /* LaunchScreen.storyboard in Resources */ = {isa = PBXBuildFile; fileRef = 466C427E249A8749007D033E /* LaunchScreen.storyboard */; };
		46BEB4E124C9828800FE0CD1 /* Profile.swift in Sources */ = {isa = PBXBuildFile; fileRef = 46BEB4E024C9828800FE0CD1 /* Profile.swift */; };
		46BEB4E524C98CDC00FE0CD1 /* LoginViewController.swift in Sources */ = {isa = PBXBuildFile; fileRef = 46BEB4E424C98CDC00FE0CD1 /* LoginViewController.swift */; };
		46BEB4E724C98D8900FE0CD1 /* Notifications.swift in Sources */ = {isa = PBXBuildFile; fileRef = 46BEB4E624C98D8900FE0CD1 /* Notifications.swift */; };
		46BF10BE24D388FF001C6753 /* UIViewController+SimpleAlert.swift in Sources */ = {isa = PBXBuildFile; fileRef = 46BF10BD24D388FF001C6753 /* UIViewController+SimpleAlert.swift */; };
		990CA23D24DB69D9002B5FA4 /* AppFlowCoordinator.swift in Sources */ = {isa = PBXBuildFile; fileRef = 990CA23C24DB69D9002B5FA4 /* AppFlowCoordinator.swift */; };
		990CA23F24DB69ED002B5FA4 /* FlowCoordinator.swift in Sources */ = {isa = PBXBuildFile; fileRef = 990CA23E24DB69ED002B5FA4 /* FlowCoordinator.swift */; };
		990CA24224DB6C19002B5FA4 /* UIStoryboard+Constants.swift in Sources */ = {isa = PBXBuildFile; fileRef = 990CA24124DB6C19002B5FA4 /* UIStoryboard+Constants.swift */; };
		991874D424E4B28900F636FB /* UIView+Subviews.swift in Sources */ = {isa = PBXBuildFile; fileRef = 991874D324E4B28900F636FB /* UIView+Subviews.swift */; };
		992BB63424ED930600638AA4 /* SortDescriptor.swift in Sources */ = {isa = PBXBuildFile; fileRef = 992BB63324ED930600638AA4 /* SortDescriptor.swift */; };
		992BB63A24EDCF1400638AA4 /* PickupDetailViewController.swift in Sources */ = {isa = PBXBuildFile; fileRef = 992BB63924EDCF1400638AA4 /* PickupDetailViewController.swift */; };
		992BB63C24EDD01F00638AA4 /* PickupDetailViewController.storyboard in Resources */ = {isa = PBXBuildFile; fileRef = 992BB63B24EDD01F00638AA4 /* PickupDetailViewController.storyboard */; };
		992BB63E24EEE21300638AA4 /* UserController.swift in Sources */ = {isa = PBXBuildFile; fileRef = 992BB63D24EEE21300638AA4 /* UserController.swift */; };
		992BB64324EEFBAD00638AA4 /* Errors.swift in Sources */ = {isa = PBXBuildFile; fileRef = 992BB64224EEFBAD00638AA4 /* Errors.swift */; };
		992BB64524EF021600638AA4 /* MockLoginProvider.swift in Sources */ = {isa = PBXBuildFile; fileRef = 992BB64424EF021600638AA4 /* MockLoginProvider.swift */; };
		992BB64824EF0F4900638AA4 /* OktaAuth+Shared.swift in Sources */ = {isa = PBXBuildFile; fileRef = 992BB64724EF0F4900638AA4 /* OktaAuth+Shared.swift */; };
		992BB64A24F0319D00638AA4 /* EditCartonViewController.swift in Sources */ = {isa = PBXBuildFile; fileRef = 992BB64924F0319D00638AA4 /* EditCartonViewController.swift */; };
		992BB64C24F033F100638AA4 /* UISwipeActionsConfiguration+Constants.swift in Sources */ = {isa = PBXBuildFile; fileRef = 992BB64B24F033F100638AA4 /* UISwipeActionsConfiguration+Constants.swift */; };
		992C929124F70B0C004FCBBB /* Randomizable.swift in Sources */ = {isa = PBXBuildFile; fileRef = 992C929024F70B0C004FCBBB /* Randomizable.swift */; };
		993B15CC24F42D8C00529517 /* InputPickerView.swift in Sources */ = {isa = PBXBuildFile; fileRef = 993B15CB24F42D8C00529517 /* InputPickerView.swift */; };
		993B15CE24F4575500529517 /* CursorlessTextField.swift in Sources */ = {isa = PBXBuildFile; fileRef = 993B15CD24F4575500529517 /* CursorlessTextField.swift */; };
		994E4B7324DDB48800C12921 /* ImpactCoordinator.swift in Sources */ = {isa = PBXBuildFile; fileRef = 994E4B7224DDB48800C12921 /* ImpactCoordinator.swift */; };
		994E4B7524DDB4A100C12921 /* PickupCoordinator.swift in Sources */ = {isa = PBXBuildFile; fileRef = 994E4B7424DDB4A100C12921 /* PickupCoordinator.swift */; };
		994E4B7724DDB55E00C12921 /* ImpactViewController.swift in Sources */ = {isa = PBXBuildFile; fileRef = 994E4B7624DDB55E00C12921 /* ImpactViewController.swift */; };
		994E4B7924DDB58300C12921 /* UtilityFunctions.swift in Sources */ = {isa = PBXBuildFile; fileRef = 994E4B7824DDB58300C12921 /* UtilityFunctions.swift */; };
		994E4B8924DDB68700C12921 /* UtilityTests.swift in Sources */ = {isa = PBXBuildFile; fileRef = 994E4B8824DDB68700C12921 /* UtilityTests.swift */; };
		99565A3E24E7032A000841F2 /* ListBackgroundColor.swift in Sources */ = {isa = PBXBuildFile; fileRef = 99565A3D24E7032A000841F2 /* ListBackgroundColor.swift */; };
		997BF11224E20AAE00A643D8 /* TextView.swift in Sources */ = {isa = PBXBuildFile; fileRef = 997BF11124E20AAE00A643D8 /* TextView.swift */; };
		9983874824E33A0600450244 /* MockPickupProvider.swift in Sources */ = {isa = PBXBuildFile; fileRef = 9983874724E33A0600450244 /* MockPickupProvider.swift */; };
		9983874C24E4657C00450244 /* KeyboardAvoiding.swift in Sources */ = {isa = PBXBuildFile; fileRef = 9983874B24E4657C00450244 /* KeyboardAvoiding.swift */; };
		9983874E24E4658600450244 /* KeyboardDismissing.swift in Sources */ = {isa = PBXBuildFile; fileRef = 9983874D24E4658600450244 /* KeyboardDismissing.swift */; };
		9985ED1224F06E39009F108F /* SteppedSlider.swift in Sources */ = {isa = PBXBuildFile; fileRef = 9985ED1124F06E39009F108F /* SteppedSlider.swift */; };
		998913CF24DDFE54009ADBC1 /* PickupHistoryView.swift in Sources */ = {isa = PBXBuildFile; fileRef = 998913CE24DDFE54009ADBC1 /* PickupHistoryView.swift */; };
		998913D124DDFF96009ADBC1 /* PickupController.swift in Sources */ = {isa = PBXBuildFile; fileRef = 998913D024DDFF96009ADBC1 /* PickupController.swift */; };
		998913D324DDFFA8009ADBC1 /* Pickup.swift in Sources */ = {isa = PBXBuildFile; fileRef = 998913D224DDFFA8009ADBC1 /* Pickup.swift */; };
		998913D524DE0907009ADBC1 /* PickupHistoryCell.swift in Sources */ = {isa = PBXBuildFile; fileRef = 998913D424DE0907009ADBC1 /* PickupHistoryCell.swift */; };
		998913D724DE0C34009ADBC1 /* Property.swift in Sources */ = {isa = PBXBuildFile; fileRef = 998913D624DE0C33009ADBC1 /* Property.swift */; };
		998913D924DE0C90009ADBC1 /* HospitalityService.swift in Sources */ = {isa = PBXBuildFile; fileRef = 998913D824DE0C90009ADBC1 /* HospitalityService.swift */; };
		998913DB24DE1AC6009ADBC1 /* SwiftUI+Extensions.swift in Sources */ = {isa = PBXBuildFile; fileRef = 998913DA24DE1AC6009ADBC1 /* SwiftUI+Extensions.swift */; };
		9990F6E124F9B78C00DD16B5 /* StripeController.swift in Sources */ = {isa = PBXBuildFile; fileRef = 9990F6E024F9B78C00DD16B5 /* StripeController.swift */; };
		9990F6E324F9BFFE00DD16B5 /* CheckoutViewController.swift in Sources */ = {isa = PBXBuildFile; fileRef = 9990F6E224F9BFFE00DD16B5 /* CheckoutViewController.swift */; };
		9990F6E524F9C8F100DD16B5 /* UIViewController+ErrorAlert.swift in Sources */ = {isa = PBXBuildFile; fileRef = 9990F6E424F9C8F100DD16B5 /* UIViewController+ErrorAlert.swift */; };
		9998716424E1E8C4000A993E /* PickupsView.swift in Sources */ = {isa = PBXBuildFile; fileRef = 9998716324E1E8C4000A993E /* PickupsView.swift */; };
		999CBA3A24F8755E00CDF0F3 /* LoadingViewController.swift in Sources */ = {isa = PBXBuildFile; fileRef = 999CBA3924F8755E00CDF0F3 /* LoadingViewController.swift */; };
		999CBA3D24F9AFF100CDF0F3 /* Stripe.framework in Frameworks */ = {isa = PBXBuildFile; fileRef = 999CBA3C24F9AFF100CDF0F3 /* Stripe.framework */; };
		99B5790324E30F140097957D /* PickupTests.swift in Sources */ = {isa = PBXBuildFile; fileRef = 99B5790224E30F140097957D /* PickupTests.swift */; };
		99B6175B24EAF0A20099664B /* SchedulePickupViewController.swift in Sources */ = {isa = PBXBuildFile; fileRef = 99B6175A24EAF0A20099664B /* SchedulePickupViewController.swift */; };
		99B6175D24EAF0C70099664B /* SchedulePickupViewModel.swift in Sources */ = {isa = PBXBuildFile; fileRef = 99B6175C24EAF0C70099664B /* SchedulePickupViewModel.swift */; };
		99B6176124EB0C4E0099664B /* NewCartonCell.swift in Sources */ = {isa = PBXBuildFile; fileRef = 99B6176024EB0C4E0099664B /* NewCartonCell.swift */; };
		99B6176524EB256D0099664B /* NewCartonViewModel.swift in Sources */ = {isa = PBXBuildFile; fileRef = 99B6176424EB256D0099664B /* NewCartonViewModel.swift */; };
		99B6176F24EC307A0099664B /* KeyboardHandlingViewController.swift in Sources */ = {isa = PBXBuildFile; fileRef = 99B6176E24EC307A0099664B /* KeyboardHandlingViewController.swift */; };
		99B6177124EC3D010099664B /* Publisher+HandleError.swift in Sources */ = {isa = PBXBuildFile; fileRef = 99B6177024EC3D000099664B /* Publisher+HandleError.swift */; };
		99B6177324EC743F0099664B /* LoginCoordinator.swift in Sources */ = {isa = PBXBuildFile; fileRef = 99B6177224EC743F0099664B /* LoginCoordinator.swift */; };
		E220C32724E35E59003FF32D /* GraphQLQueries.swift in Sources */ = {isa = PBXBuildFile; fileRef = E220C32624E35E59003FF32D /* GraphQLQueries.swift */; };
		E27B4B1B24E1ED2100148E4E /* GraphQLController.swift in Sources */ = {isa = PBXBuildFile; fileRef = E27B4B1A24E1ED2100148E4E /* GraphQLController.swift */; };
		E2AEB12624E7460600C42ACD /* mockImpactStatsFailure.json in Resources */ = {isa = PBXBuildFile; fileRef = E2AEB12424E7371500C42ACD /* mockImpactStatsFailure.json */; };
		E2B961B224E45B5400C5DF8B /* GraphQLMutations.swift in Sources */ = {isa = PBXBuildFile; fileRef = E2B961B124E45B5400C5DF8B /* GraphQLMutations.swift */; };
		E2B961B424E45BF800C5DF8B /* QueryObjects.swift in Sources */ = {isa = PBXBuildFile; fileRef = E2B961B324E45BF800C5DF8B /* QueryObjects.swift */; };
		E2D04F8E24EEE94D00515831 /* mockPickupsByPropertyIdSuccess.json in Resources */ = {isa = PBXBuildFile; fileRef = E2D04F8C24EEDDDF00515831 /* mockPickupsByPropertyIdSuccess.json */; };
		E2D04F8F24EEE95100515831 /* mockPickupsByPropertyIdSuccess.json in Resources */ = {isa = PBXBuildFile; fileRef = E2D04F8C24EEDDDF00515831 /* mockPickupsByPropertyIdSuccess.json */; };
		E2D04F9124F0B7C300515831 /* mockPropertiesByUserIdSuccess.json in Resources */ = {isa = PBXBuildFile; fileRef = E2D04F9024F0B7C300515831 /* mockPropertiesByUserIdSuccess.json */; };
		E2D04F9324F0D50600515831 /* Address.swift in Sources */ = {isa = PBXBuildFile; fileRef = E2D04F9224F0D50600515831 /* Address.swift */; };
		E2D04F9424F0DAC900515831 /* mockPropertiesByUserIdSuccess.json in Resources */ = {isa = PBXBuildFile; fileRef = E2D04F9024F0B7C300515831 /* mockPropertiesByUserIdSuccess.json */; };
		E2D04F9624F1653000515831 /* GraphQLControllerTests.swift in Sources */ = {isa = PBXBuildFile; fileRef = E2D04F9524F1653000515831 /* GraphQLControllerTests.swift */; };
		E2D04F9824F16C1E00515831 /* mockSchedulePickupSuccess.json in Resources */ = {isa = PBXBuildFile; fileRef = E2D04F9724F16C1D00515831 /* mockSchedulePickupSuccess.json */; };
		E2D04F9924F16C1E00515831 /* mockSchedulePickupSuccess.json in Resources */ = {isa = PBXBuildFile; fileRef = E2D04F9724F16C1D00515831 /* mockSchedulePickupSuccess.json */; };
		E2D04F9B24F1726A00515831 /* mockCancelPickupSuccess.json in Resources */ = {isa = PBXBuildFile; fileRef = E2D04F9A24F1726A00515831 /* mockCancelPickupSuccess.json */; };
		E2D04F9C24F1726A00515831 /* mockCancelPickupSuccess.json in Resources */ = {isa = PBXBuildFile; fileRef = E2D04F9A24F1726A00515831 /* mockCancelPickupSuccess.json */; };
		E2D302ED24E5B260008A6FAF /* mockImpactStatsByPropertyId.json in Resources */ = {isa = PBXBuildFile; fileRef = E2D302EC24E5B260008A6FAF /* mockImpactStatsByPropertyId.json */; };
		E2D302EF24E5B489008A6FAF /* mockUserByIdInput.json in Resources */ = {isa = PBXBuildFile; fileRef = E2D302EE24E5B489008A6FAF /* mockUserByIdInput.json */; };
		E2D302F524E5CA32008A6FAF /* User.swift in Sources */ = {isa = PBXBuildFile; fileRef = E2D302F424E5CA32008A6FAF /* User.swift */; };
		E2D302FD24E5EEA0008A6FAF /* GraphQLControllerMockDataTests.swift in Sources */ = {isa = PBXBuildFile; fileRef = E2D302FC24E5EEA0008A6FAF /* GraphQLControllerMockDataTests.swift */; };
		E2D302FF24E5F464008A6FAF /* DataLoader.swift in Sources */ = {isa = PBXBuildFile; fileRef = E2D302FE24E5F464008A6FAF /* DataLoader.swift */; };
		E2D3030124E5F9B8008A6FAF /* MockDataLoader.swift in Sources */ = {isa = PBXBuildFile; fileRef = E2D3030024E5F9B8008A6FAF /* MockDataLoader.swift */; };
/* End PBXBuildFile section */

/* Begin PBXContainerItemProxy section */
		994E4B8324DDB67000C12921 /* PBXContainerItemProxy */ = {
			isa = PBXContainerItemProxy;
			containerPortal = 466C4268249A8748007D033E /* Project object */;
			proxyType = 1;
			remoteGlobalIDString = 466C426F249A8748007D033E;
			remoteInfo = EcoSoapBank;
		};
/* End PBXContainerItemProxy section */

/* Begin PBXFileReference section */
		041E1E2324E1EA920052831D /* Montserrat-MediumItalic.otf */ = {isa = PBXFileReference; lastKnownFileType = file; path = "Montserrat-MediumItalic.otf"; sourceTree = "<group>"; };
		041E1E2424E1EA920052831D /* Montserrat-Bold.otf */ = {isa = PBXFileReference; lastKnownFileType = file; path = "Montserrat-Bold.otf"; sourceTree = "<group>"; };
		041E1E2524E1EA920052831D /* Montserrat-BlackItalic.otf */ = {isa = PBXFileReference; lastKnownFileType = file; path = "Montserrat-BlackItalic.otf"; sourceTree = "<group>"; };
		041E1E2624E1EA920052831D /* SIL Open Font License.txt */ = {isa = PBXFileReference; fileEncoding = 4; lastKnownFileType = text; path = "SIL Open Font License.txt"; sourceTree = "<group>"; };
		041E1E2A24E1EA920052831D /* Montserrat-BoldItalic.otf */ = {isa = PBXFileReference; lastKnownFileType = file; path = "Montserrat-BoldItalic.otf"; sourceTree = "<group>"; };
		041E1E2B24E1EA920052831D /* Montserrat-Light.otf */ = {isa = PBXFileReference; lastKnownFileType = file; path = "Montserrat-Light.otf"; sourceTree = "<group>"; };
		041E1E2C24E1EA920052831D /* Montserrat-ThinItalic.otf */ = {isa = PBXFileReference; lastKnownFileType = file; path = "Montserrat-ThinItalic.otf"; sourceTree = "<group>"; };
		041E1E2D24E1EA920052831D /* Montserrat-Thin.otf */ = {isa = PBXFileReference; lastKnownFileType = file; path = "Montserrat-Thin.otf"; sourceTree = "<group>"; };
		041E1E2F24E1EA920052831D /* Montserrat-ExtraLight.otf */ = {isa = PBXFileReference; lastKnownFileType = file; path = "Montserrat-ExtraLight.otf"; sourceTree = "<group>"; };
		041E1E3424E1EA920052831D /* Montserrat-LightItalic.otf */ = {isa = PBXFileReference; lastKnownFileType = file; path = "Montserrat-LightItalic.otf"; sourceTree = "<group>"; };
		041E1E3524E1EA920052831D /* Montserrat-Medium.otf */ = {isa = PBXFileReference; lastKnownFileType = file; path = "Montserrat-Medium.otf"; sourceTree = "<group>"; };
		041E1E3724E1EA920052831D /* Montserrat-SemiBoldItalic.otf */ = {isa = PBXFileReference; lastKnownFileType = file; path = "Montserrat-SemiBoldItalic.otf"; sourceTree = "<group>"; };
		041E1E3824E1EA920052831D /* Montserrat-ExtraBoldItalic.otf */ = {isa = PBXFileReference; lastKnownFileType = file; path = "Montserrat-ExtraBoldItalic.otf"; sourceTree = "<group>"; };
		041E1E3924E1EA920052831D /* Montserrat-Italic.otf */ = {isa = PBXFileReference; lastKnownFileType = file; path = "Montserrat-Italic.otf"; sourceTree = "<group>"; };
		041E1E3B24E1EA920052831D /* Montserrat-Regular.otf */ = {isa = PBXFileReference; lastKnownFileType = file; path = "Montserrat-Regular.otf"; sourceTree = "<group>"; };
		041E1E3E24E1EA920052831D /* Montserrat-ExtraBold.otf */ = {isa = PBXFileReference; lastKnownFileType = file; path = "Montserrat-ExtraBold.otf"; sourceTree = "<group>"; };
		041E1E3F24E1EA920052831D /* Montserrat-ExtraLightItalic.otf */ = {isa = PBXFileReference; lastKnownFileType = file; path = "Montserrat-ExtraLightItalic.otf"; sourceTree = "<group>"; };
		041E1E4424E1EA920052831D /* Montserrat-Black.otf */ = {isa = PBXFileReference; lastKnownFileType = file; path = "Montserrat-Black.otf"; sourceTree = "<group>"; };
		041E1E4724E1EA920052831D /* Montserrat-SemiBold.otf */ = {isa = PBXFileReference; lastKnownFileType = file; path = "Montserrat-SemiBold.otf"; sourceTree = "<group>"; };
		041E1E6E24E1EA970052831D /* Muli-ExtraLight.ttf */ = {isa = PBXFileReference; lastKnownFileType = file; path = "Muli-ExtraLight.ttf"; sourceTree = "<group>"; };
		041E1E6F24E1EA970052831D /* Muli-ExtraLightItalic.ttf */ = {isa = PBXFileReference; lastKnownFileType = file; path = "Muli-ExtraLightItalic.ttf"; sourceTree = "<group>"; };
		041E1E7024E1EA970052831D /* Muli-BoldItalic.ttf */ = {isa = PBXFileReference; lastKnownFileType = file; path = "Muli-BoldItalic.ttf"; sourceTree = "<group>"; };
		041E1E7224E1EA970052831D /* Muli-Semi-BoldItalic.ttf */ = {isa = PBXFileReference; lastKnownFileType = file; path = "Muli-Semi-BoldItalic.ttf"; sourceTree = "<group>"; };
		041E1E7324E1EA970052831D /* Muli-Bold.ttf */ = {isa = PBXFileReference; lastKnownFileType = file; path = "Muli-Bold.ttf"; sourceTree = "<group>"; };
		041E1E7424E1EA970052831D /* Muli-Italic.ttf */ = {isa = PBXFileReference; lastKnownFileType = file; path = "Muli-Italic.ttf"; sourceTree = "<group>"; };
		041E1E7524E1EA970052831D /* Muli-SemiBold.ttf */ = {isa = PBXFileReference; lastKnownFileType = file; path = "Muli-SemiBold.ttf"; sourceTree = "<group>"; };
		041E1E7624E1EA970052831D /* Muli-Light.ttf */ = {isa = PBXFileReference; lastKnownFileType = file; path = "Muli-Light.ttf"; sourceTree = "<group>"; };
		041E1E7724E1EA970052831D /* Muli.ttf */ = {isa = PBXFileReference; lastKnownFileType = file; path = Muli.ttf; sourceTree = "<group>"; };
		041E1E7824E1EA970052831D /* Muli-LightItalic.ttf */ = {isa = PBXFileReference; lastKnownFileType = file; path = "Muli-LightItalic.ttf"; sourceTree = "<group>"; };
		041E1E8524E1EB580052831D /* Fonts.swift */ = {isa = PBXFileReference; lastKnownFileType = sourcecode.swift; path = Fonts.swift; sourceTree = "<group>"; };
		041E1E8724E1F3890052831D /* FontTests.swift */ = {isa = PBXFileReference; lastKnownFileType = sourcecode.swift; path = FontTests.swift; sourceTree = "<group>"; };
		041E1EA624E22B1E0052831D /* Colors.swift */ = {isa = PBXFileReference; lastKnownFileType = sourcecode.swift; path = Colors.swift; sourceTree = "<group>"; };
		041E1EA824E22DF50052831D /* ColorTests.swift */ = {isa = PBXFileReference; lastKnownFileType = sourcecode.swift; path = ColorTests.swift; sourceTree = "<group>"; };
		0445F04924EC648E00A0A665 /* UserDefaults.swift */ = {isa = PBXFileReference; lastKnownFileType = sourcecode.swift; path = UserDefaults.swift; sourceTree = "<group>"; };
		0445F04B24EC7AA600A0A665 /* UserDefaultsObservation.swift */ = {isa = PBXFileReference; lastKnownFileType = sourcecode.swift; path = UserDefaultsObservation.swift; sourceTree = "<group>"; };
		0445F04D24EDD9C700A0A665 /* ESBButton.swift */ = {isa = PBXFileReference; lastKnownFileType = sourcecode.swift; path = ESBButton.swift; sourceTree = "<group>"; };
		0445F04F24EDEA7F00A0A665 /* ESBCircularImageView.swift */ = {isa = PBXFileReference; lastKnownFileType = sourcecode.swift; path = ESBCircularImageView.swift; sourceTree = "<group>"; };
		049379A424EAE7140084051B /* Images.swift */ = {isa = PBXFileReference; lastKnownFileType = sourcecode.swift; path = Images.swift; sourceTree = "<group>"; };
		049379A624EAE9FF0084051B /* UIView+Layout.swift */ = {isa = PBXFileReference; lastKnownFileType = sourcecode.swift; path = "UIView+Layout.swift"; sourceTree = "<group>"; };
		049379A824EB25600084051B /* Images.xcassets */ = {isa = PBXFileReference; lastKnownFileType = folder.assetcatalog; path = Images.xcassets; sourceTree = "<group>"; };
		049379AA24EB29160084051B /* ImpactHeaderView.swift */ = {isa = PBXFileReference; lastKnownFileType = sourcecode.swift; path = ImpactHeaderView.swift; sourceTree = "<group>"; };
		04BE6D0024F03F2000DFC47D /* ImpactCellViewModelTests.swift */ = {isa = PBXFileReference; lastKnownFileType = sourcecode.swift; path = ImpactCellViewModelTests.swift; sourceTree = "<group>"; };
		04BE6D0224F041E700DFC47D /* ImpactControllerTests.swift */ = {isa = PBXFileReference; lastKnownFileType = sourcecode.swift; path = ImpactControllerTests.swift; sourceTree = "<group>"; };
		04BE6D0424F045C800DFC47D /* MockImpactProvider.swift */ = {isa = PBXFileReference; lastKnownFileType = sourcecode.swift; path = MockImpactProvider.swift; sourceTree = "<group>"; };
		04BE6D0824F05A3100DFC47D /* ImpactCellTests.swift */ = {isa = PBXFileReference; lastKnownFileType = sourcecode.swift; path = ImpactCellTests.swift; sourceTree = "<group>"; };
		04BE6D0A24F05A6300DFC47D /* ImpactViewControllerTests.swift */ = {isa = PBXFileReference; lastKnownFileType = sourcecode.swift; path = ImpactViewControllerTests.swift; sourceTree = "<group>"; };
		04CCD90224FD60AA00263376 /* GraphQLOperation.swift */ = {isa = PBXFileReference; lastKnownFileType = sourcecode.swift; path = GraphQLOperation.swift; sourceTree = "<group>"; };
		04CCD90424FD85CF00263376 /* HTTPMethod.swift */ = {isa = PBXFileReference; lastKnownFileType = sourcecode.swift; path = HTTPMethod.swift; sourceTree = "<group>"; };
		04CCD90624FD860B00263376 /* GraphQLError.swift */ = {isa = PBXFileReference; lastKnownFileType = sourcecode.swift; path = GraphQLError.swift; sourceTree = "<group>"; };
		04D1758624E317FB00F8929C /* ImpactStats.swift */ = {isa = PBXFileReference; lastKnownFileType = sourcecode.swift; path = ImpactStats.swift; sourceTree = "<group>"; };
		04D1758824E3453B00F8929C /* ImpactCell.swift */ = {isa = PBXFileReference; lastKnownFileType = sourcecode.swift; path = ImpactCell.swift; sourceTree = "<group>"; };
		04D1758C24E4195C00F8929C /* GradientView.swift */ = {isa = PBXFileReference; lastKnownFileType = sourcecode.swift; path = GradientView.swift; sourceTree = "<group>"; };
		04D6D72B24E8444C0003A585 /* BackgroundView.swift */ = {isa = PBXFileReference; lastKnownFileType = sourcecode.swift; path = BackgroundView.swift; sourceTree = "<group>"; };
		04E42DFE24F6C04600D4003E /* Keychain+Okta.swift */ = {isa = PBXFileReference; lastKnownFileType = sourcecode.swift; path = "Keychain+Okta.swift"; sourceTree = "<group>"; };
		04FEE1B524E48AB000F51D69 /* ImpactController.swift */ = {isa = PBXFileReference; lastKnownFileType = sourcecode.swift; path = ImpactController.swift; sourceTree = "<group>"; };
		04FEE1DB24E5E16600F51D69 /* ImpactCellViewModel.swift */ = {isa = PBXFileReference; lastKnownFileType = sourcecode.swift; path = ImpactCellViewModel.swift; sourceTree = "<group>"; };
		466C4270249A8748007D033E /* EcoSoapBank.app */ = {isa = PBXFileReference; explicitFileType = wrapper.application; includeInIndex = 0; path = EcoSoapBank.app; sourceTree = BUILT_PRODUCTS_DIR; };
		466C4273249A8748007D033E /* AppDelegate.swift */ = {isa = PBXFileReference; lastKnownFileType = sourcecode.swift; path = AppDelegate.swift; sourceTree = "<group>"; };
		466C4275249A8748007D033E /* SceneDelegate.swift */ = {isa = PBXFileReference; lastKnownFileType = sourcecode.swift; path = SceneDelegate.swift; sourceTree = "<group>"; };
		466C427C249A8749007D033E /* Colors.xcassets */ = {isa = PBXFileReference; lastKnownFileType = folder.assetcatalog; path = Colors.xcassets; sourceTree = "<group>"; };
		466C427F249A8749007D033E /* Base */ = {isa = PBXFileReference; lastKnownFileType = file.storyboard; name = Base; path = Base.lproj/LaunchScreen.storyboard; sourceTree = "<group>"; };
		466C4281249A8749007D033E /* Info.plist */ = {isa = PBXFileReference; lastKnownFileType = text.plist.xml; path = Info.plist; sourceTree = "<group>"; };
		466C4287249A889F007D033E /* File Organization.md */ = {isa = PBXFileReference; lastKnownFileType = net.daringfireball.markdown; path = "File Organization.md"; sourceTree = "<group>"; };
		46BEB4E024C9828800FE0CD1 /* Profile.swift */ = {isa = PBXFileReference; lastKnownFileType = sourcecode.swift; path = Profile.swift; sourceTree = "<group>"; };
		46BEB4E424C98CDC00FE0CD1 /* LoginViewController.swift */ = {isa = PBXFileReference; lastKnownFileType = sourcecode.swift; path = LoginViewController.swift; sourceTree = "<group>"; };
		46BEB4E624C98D8900FE0CD1 /* Notifications.swift */ = {isa = PBXFileReference; lastKnownFileType = sourcecode.swift; path = Notifications.swift; sourceTree = "<group>"; };
		46BF10BD24D388FF001C6753 /* UIViewController+SimpleAlert.swift */ = {isa = PBXFileReference; lastKnownFileType = sourcecode.swift; path = "UIViewController+SimpleAlert.swift"; sourceTree = "<group>"; };
		990CA23C24DB69D9002B5FA4 /* AppFlowCoordinator.swift */ = {isa = PBXFileReference; lastKnownFileType = sourcecode.swift; path = AppFlowCoordinator.swift; sourceTree = "<group>"; };
		990CA23E24DB69ED002B5FA4 /* FlowCoordinator.swift */ = {isa = PBXFileReference; lastKnownFileType = sourcecode.swift; path = FlowCoordinator.swift; sourceTree = "<group>"; };
		990CA24124DB6C19002B5FA4 /* UIStoryboard+Constants.swift */ = {isa = PBXFileReference; lastKnownFileType = sourcecode.swift; path = "UIStoryboard+Constants.swift"; sourceTree = "<group>"; };
		991874D324E4B28900F636FB /* UIView+Subviews.swift */ = {isa = PBXFileReference; fileEncoding = 4; lastKnownFileType = sourcecode.swift; name = "UIView+Subviews.swift"; path = "EcoSoapBank/Helpers/UIKit/UIView+Subviews.swift"; sourceTree = SOURCE_ROOT; };
		992BB63324ED930600638AA4 /* SortDescriptor.swift */ = {isa = PBXFileReference; lastKnownFileType = sourcecode.swift; path = SortDescriptor.swift; sourceTree = "<group>"; };
		992BB63924EDCF1400638AA4 /* PickupDetailViewController.swift */ = {isa = PBXFileReference; lastKnownFileType = sourcecode.swift; path = PickupDetailViewController.swift; sourceTree = "<group>"; };
		992BB63B24EDD01F00638AA4 /* PickupDetailViewController.storyboard */ = {isa = PBXFileReference; lastKnownFileType = file.storyboard; path = PickupDetailViewController.storyboard; sourceTree = "<group>"; };
		992BB63D24EEE21300638AA4 /* UserController.swift */ = {isa = PBXFileReference; lastKnownFileType = sourcecode.swift; path = UserController.swift; sourceTree = "<group>"; };
		992BB64224EEFBAD00638AA4 /* Errors.swift */ = {isa = PBXFileReference; lastKnownFileType = sourcecode.swift; path = Errors.swift; sourceTree = "<group>"; };
		992BB64424EF021600638AA4 /* MockLoginProvider.swift */ = {isa = PBXFileReference; lastKnownFileType = sourcecode.swift; path = MockLoginProvider.swift; sourceTree = "<group>"; };
		992BB64724EF0F4900638AA4 /* OktaAuth+Shared.swift */ = {isa = PBXFileReference; lastKnownFileType = sourcecode.swift; path = "OktaAuth+Shared.swift"; sourceTree = "<group>"; };
		992BB64924F0319D00638AA4 /* EditCartonViewController.swift */ = {isa = PBXFileReference; lastKnownFileType = sourcecode.swift; path = EditCartonViewController.swift; sourceTree = "<group>"; };
		992BB64B24F033F100638AA4 /* UISwipeActionsConfiguration+Constants.swift */ = {isa = PBXFileReference; lastKnownFileType = sourcecode.swift; path = "UISwipeActionsConfiguration+Constants.swift"; sourceTree = "<group>"; };
		992C929024F70B0C004FCBBB /* Randomizable.swift */ = {isa = PBXFileReference; lastKnownFileType = sourcecode.swift; path = Randomizable.swift; sourceTree = "<group>"; };
		993B15CB24F42D8C00529517 /* InputPickerView.swift */ = {isa = PBXFileReference; fileEncoding = 4; lastKnownFileType = sourcecode.swift; path = InputPickerView.swift; sourceTree = "<group>"; };
		993B15CD24F4575500529517 /* CursorlessTextField.swift */ = {isa = PBXFileReference; lastKnownFileType = sourcecode.swift; path = CursorlessTextField.swift; sourceTree = "<group>"; };
		994E4B7224DDB48800C12921 /* ImpactCoordinator.swift */ = {isa = PBXFileReference; lastKnownFileType = sourcecode.swift; path = ImpactCoordinator.swift; sourceTree = "<group>"; };
		994E4B7424DDB4A100C12921 /* PickupCoordinator.swift */ = {isa = PBXFileReference; lastKnownFileType = sourcecode.swift; path = PickupCoordinator.swift; sourceTree = "<group>"; };
		994E4B7624DDB55E00C12921 /* ImpactViewController.swift */ = {isa = PBXFileReference; lastKnownFileType = sourcecode.swift; path = ImpactViewController.swift; sourceTree = "<group>"; };
		994E4B7824DDB58300C12921 /* UtilityFunctions.swift */ = {isa = PBXFileReference; lastKnownFileType = sourcecode.swift; path = UtilityFunctions.swift; sourceTree = "<group>"; };
		994E4B7E24DDB67000C12921 /* EcoSoapBankTests.xctest */ = {isa = PBXFileReference; explicitFileType = wrapper.cfbundle; includeInIndex = 0; path = EcoSoapBankTests.xctest; sourceTree = BUILT_PRODUCTS_DIR; };
		994E4B8224DDB67000C12921 /* Info.plist */ = {isa = PBXFileReference; lastKnownFileType = text.plist.xml; path = Info.plist; sourceTree = "<group>"; };
		994E4B8824DDB68700C12921 /* UtilityTests.swift */ = {isa = PBXFileReference; lastKnownFileType = sourcecode.swift; path = UtilityTests.swift; sourceTree = "<group>"; };
		99565A3D24E7032A000841F2 /* ListBackgroundColor.swift */ = {isa = PBXFileReference; lastKnownFileType = sourcecode.swift; path = ListBackgroundColor.swift; sourceTree = "<group>"; };
		997BF11124E20AAE00A643D8 /* TextView.swift */ = {isa = PBXFileReference; lastKnownFileType = sourcecode.swift; path = TextView.swift; sourceTree = "<group>"; };
		9983874724E33A0600450244 /* MockPickupProvider.swift */ = {isa = PBXFileReference; lastKnownFileType = sourcecode.swift; path = MockPickupProvider.swift; sourceTree = "<group>"; };
		9983874B24E4657C00450244 /* KeyboardAvoiding.swift */ = {isa = PBXFileReference; lastKnownFileType = sourcecode.swift; path = KeyboardAvoiding.swift; sourceTree = "<group>"; };
		9983874D24E4658600450244 /* KeyboardDismissing.swift */ = {isa = PBXFileReference; lastKnownFileType = sourcecode.swift; path = KeyboardDismissing.swift; sourceTree = "<group>"; };
		9985ED1124F06E39009F108F /* SteppedSlider.swift */ = {isa = PBXFileReference; lastKnownFileType = sourcecode.swift; path = SteppedSlider.swift; sourceTree = "<group>"; };
		998913CE24DDFE54009ADBC1 /* PickupHistoryView.swift */ = {isa = PBXFileReference; lastKnownFileType = sourcecode.swift; path = PickupHistoryView.swift; sourceTree = "<group>"; };
		998913D024DDFF96009ADBC1 /* PickupController.swift */ = {isa = PBXFileReference; lastKnownFileType = sourcecode.swift; path = PickupController.swift; sourceTree = "<group>"; };
		998913D224DDFFA8009ADBC1 /* Pickup.swift */ = {isa = PBXFileReference; lastKnownFileType = sourcecode.swift; path = Pickup.swift; sourceTree = "<group>"; };
		998913D424DE0907009ADBC1 /* PickupHistoryCell.swift */ = {isa = PBXFileReference; lastKnownFileType = sourcecode.swift; path = PickupHistoryCell.swift; sourceTree = "<group>"; };
		998913D624DE0C33009ADBC1 /* Property.swift */ = {isa = PBXFileReference; lastKnownFileType = sourcecode.swift; path = Property.swift; sourceTree = "<group>"; };
		998913D824DE0C90009ADBC1 /* HospitalityService.swift */ = {isa = PBXFileReference; lastKnownFileType = sourcecode.swift; path = HospitalityService.swift; sourceTree = "<group>"; };
		998913DA24DE1AC6009ADBC1 /* SwiftUI+Extensions.swift */ = {isa = PBXFileReference; lastKnownFileType = sourcecode.swift; path = "SwiftUI+Extensions.swift"; sourceTree = "<group>"; };
		9990F6E024F9B78C00DD16B5 /* StripeController.swift */ = {isa = PBXFileReference; lastKnownFileType = sourcecode.swift; path = StripeController.swift; sourceTree = "<group>"; };
		9990F6E224F9BFFE00DD16B5 /* CheckoutViewController.swift */ = {isa = PBXFileReference; lastKnownFileType = sourcecode.swift; path = CheckoutViewController.swift; sourceTree = "<group>"; };
		9990F6E424F9C8F100DD16B5 /* UIViewController+ErrorAlert.swift */ = {isa = PBXFileReference; lastKnownFileType = sourcecode.swift; path = "UIViewController+ErrorAlert.swift"; sourceTree = "<group>"; };
		9998716324E1E8C4000A993E /* PickupsView.swift */ = {isa = PBXFileReference; lastKnownFileType = sourcecode.swift; path = PickupsView.swift; sourceTree = "<group>"; };
		999CBA3924F8755E00CDF0F3 /* LoadingViewController.swift */ = {isa = PBXFileReference; lastKnownFileType = sourcecode.swift; path = LoadingViewController.swift; sourceTree = "<group>"; };
		999CBA3C24F9AFF100CDF0F3 /* Stripe.framework */ = {isa = PBXFileReference; lastKnownFileType = wrapper.framework; name = Stripe.framework; path = Carthage/Build/iOS/Stripe.framework; sourceTree = "<group>"; };
		999CBA4124F9B08600CDF0F3 /* input.xcfilelist */ = {isa = PBXFileReference; lastKnownFileType = text.xcfilelist; path = input.xcfilelist; sourceTree = "<group>"; };
		999CBA4224F9B09200CDF0F3 /* output.xcfilelist */ = {isa = PBXFileReference; lastKnownFileType = text.xcfilelist; path = output.xcfilelist; sourceTree = "<group>"; };
		99B5790224E30F140097957D /* PickupTests.swift */ = {isa = PBXFileReference; lastKnownFileType = sourcecode.swift; path = PickupTests.swift; sourceTree = "<group>"; };
		99B6175A24EAF0A20099664B /* SchedulePickupViewController.swift */ = {isa = PBXFileReference; lastKnownFileType = sourcecode.swift; path = SchedulePickupViewController.swift; sourceTree = "<group>"; };
		99B6175C24EAF0C70099664B /* SchedulePickupViewModel.swift */ = {isa = PBXFileReference; lastKnownFileType = sourcecode.swift; path = SchedulePickupViewModel.swift; sourceTree = "<group>"; };
		99B6176024EB0C4E0099664B /* NewCartonCell.swift */ = {isa = PBXFileReference; lastKnownFileType = sourcecode.swift; path = NewCartonCell.swift; sourceTree = "<group>"; };
		99B6176424EB256D0099664B /* NewCartonViewModel.swift */ = {isa = PBXFileReference; lastKnownFileType = sourcecode.swift; path = NewCartonViewModel.swift; sourceTree = "<group>"; };
		99B6176E24EC307A0099664B /* KeyboardHandlingViewController.swift */ = {isa = PBXFileReference; lastKnownFileType = sourcecode.swift; path = KeyboardHandlingViewController.swift; sourceTree = "<group>"; };
		99B6177024EC3D000099664B /* Publisher+HandleError.swift */ = {isa = PBXFileReference; lastKnownFileType = sourcecode.swift; path = "Publisher+HandleError.swift"; sourceTree = "<group>"; };
		99B6177224EC743F0099664B /* LoginCoordinator.swift */ = {isa = PBXFileReference; lastKnownFileType = sourcecode.swift; path = LoginCoordinator.swift; sourceTree = "<group>"; };
		E220C32624E35E59003FF32D /* GraphQLQueries.swift */ = {isa = PBXFileReference; lastKnownFileType = sourcecode.swift; path = GraphQLQueries.swift; sourceTree = "<group>"; };
		E27B4B1A24E1ED2100148E4E /* GraphQLController.swift */ = {isa = PBXFileReference; lastKnownFileType = sourcecode.swift; path = GraphQLController.swift; sourceTree = "<group>"; };
		E2AEB12424E7371500C42ACD /* mockImpactStatsFailure.json */ = {isa = PBXFileReference; lastKnownFileType = text.json; path = mockImpactStatsFailure.json; sourceTree = "<group>"; };
		E2B961B124E45B5400C5DF8B /* GraphQLMutations.swift */ = {isa = PBXFileReference; lastKnownFileType = sourcecode.swift; path = GraphQLMutations.swift; sourceTree = "<group>"; };
		E2B961B324E45BF800C5DF8B /* QueryObjects.swift */ = {isa = PBXFileReference; lastKnownFileType = sourcecode.swift; path = QueryObjects.swift; sourceTree = "<group>"; };
		E2D04F8C24EEDDDF00515831 /* mockPickupsByPropertyIdSuccess.json */ = {isa = PBXFileReference; lastKnownFileType = text.json; path = mockPickupsByPropertyIdSuccess.json; sourceTree = "<group>"; };
		E2D04F9024F0B7C300515831 /* mockPropertiesByUserIdSuccess.json */ = {isa = PBXFileReference; lastKnownFileType = text.json; path = mockPropertiesByUserIdSuccess.json; sourceTree = "<group>"; };
		E2D04F9224F0D50600515831 /* Address.swift */ = {isa = PBXFileReference; lastKnownFileType = sourcecode.swift; path = Address.swift; sourceTree = "<group>"; };
		E2D04F9524F1653000515831 /* GraphQLControllerTests.swift */ = {isa = PBXFileReference; lastKnownFileType = sourcecode.swift; path = GraphQLControllerTests.swift; sourceTree = "<group>"; };
		E2D04F9724F16C1D00515831 /* mockSchedulePickupSuccess.json */ = {isa = PBXFileReference; lastKnownFileType = text.json; path = mockSchedulePickupSuccess.json; sourceTree = "<group>"; };
		E2D04F9A24F1726A00515831 /* mockCancelPickupSuccess.json */ = {isa = PBXFileReference; lastKnownFileType = text.json; path = mockCancelPickupSuccess.json; sourceTree = "<group>"; };
		E2D302EC24E5B260008A6FAF /* mockImpactStatsByPropertyId.json */ = {isa = PBXFileReference; lastKnownFileType = text.json; path = mockImpactStatsByPropertyId.json; sourceTree = "<group>"; };
		E2D302EE24E5B489008A6FAF /* mockUserByIdInput.json */ = {isa = PBXFileReference; lastKnownFileType = text.json; path = mockUserByIdInput.json; sourceTree = "<group>"; };
		E2D302F424E5CA32008A6FAF /* User.swift */ = {isa = PBXFileReference; lastKnownFileType = sourcecode.swift; path = User.swift; sourceTree = "<group>"; };
		E2D302FC24E5EEA0008A6FAF /* GraphQLControllerMockDataTests.swift */ = {isa = PBXFileReference; lastKnownFileType = sourcecode.swift; path = GraphQLControllerMockDataTests.swift; sourceTree = "<group>"; };
		E2D302FE24E5F464008A6FAF /* DataLoader.swift */ = {isa = PBXFileReference; lastKnownFileType = sourcecode.swift; path = DataLoader.swift; sourceTree = "<group>"; };
		E2D3030024E5F9B8008A6FAF /* MockDataLoader.swift */ = {isa = PBXFileReference; lastKnownFileType = sourcecode.swift; path = MockDataLoader.swift; sourceTree = "<group>"; };
/* End PBXFileReference section */

/* Begin PBXFrameworksBuildPhase section */
		466C426D249A8748007D033E /* Frameworks */ = {
			isa = PBXFrameworksBuildPhase;
			buildActionMask = 2147483647;
			files = (
				042CD96024F585AA00ADFCB5 /* KeychainAccess in Frameworks */,
				041E1E2124E1E1510052831D /* OktaAuth in Frameworks */,
				999CBA3D24F9AFF100CDF0F3 /* Stripe.framework in Frameworks */,
			);
			runOnlyForDeploymentPostprocessing = 0;
		};
		994E4B7B24DDB67000C12921 /* Frameworks */ = {
			isa = PBXFrameworksBuildPhase;
			buildActionMask = 2147483647;
			files = (
			);
			runOnlyForDeploymentPostprocessing = 0;
		};
/* End PBXFrameworksBuildPhase section */

/* Begin PBXGroup section */
		041E1E2224E1EA920052831D /* montserrat */ = {
			isa = PBXGroup;
			children = (
				041E1E2324E1EA920052831D /* Montserrat-MediumItalic.otf */,
				041E1E2424E1EA920052831D /* Montserrat-Bold.otf */,
				041E1E2524E1EA920052831D /* Montserrat-BlackItalic.otf */,
				041E1E2A24E1EA920052831D /* Montserrat-BoldItalic.otf */,
				041E1E2B24E1EA920052831D /* Montserrat-Light.otf */,
				041E1E2C24E1EA920052831D /* Montserrat-ThinItalic.otf */,
				041E1E2D24E1EA920052831D /* Montserrat-Thin.otf */,
				041E1E2F24E1EA920052831D /* Montserrat-ExtraLight.otf */,
				041E1E3424E1EA920052831D /* Montserrat-LightItalic.otf */,
				041E1E3524E1EA920052831D /* Montserrat-Medium.otf */,
				041E1E3724E1EA920052831D /* Montserrat-SemiBoldItalic.otf */,
				041E1E3824E1EA920052831D /* Montserrat-ExtraBoldItalic.otf */,
				041E1E3924E1EA920052831D /* Montserrat-Italic.otf */,
				041E1E3B24E1EA920052831D /* Montserrat-Regular.otf */,
				041E1E3E24E1EA920052831D /* Montserrat-ExtraBold.otf */,
				041E1E3F24E1EA920052831D /* Montserrat-ExtraLightItalic.otf */,
				041E1E4424E1EA920052831D /* Montserrat-Black.otf */,
				041E1E4724E1EA920052831D /* Montserrat-SemiBold.otf */,
			);
			path = montserrat;
			sourceTree = "<group>";
		};
		041E1E6D24E1EA970052831D /* muli */ = {
			isa = PBXGroup;
			children = (
				041E1E6E24E1EA970052831D /* Muli-ExtraLight.ttf */,
				041E1E6F24E1EA970052831D /* Muli-ExtraLightItalic.ttf */,
				041E1E7024E1EA970052831D /* Muli-BoldItalic.ttf */,
				041E1E7224E1EA970052831D /* Muli-Semi-BoldItalic.ttf */,
				041E1E7324E1EA970052831D /* Muli-Bold.ttf */,
				041E1E7424E1EA970052831D /* Muli-Italic.ttf */,
				041E1E7524E1EA970052831D /* Muli-SemiBold.ttf */,
				041E1E7624E1EA970052831D /* Muli-Light.ttf */,
				041E1E7724E1EA970052831D /* Muli.ttf */,
				041E1E7824E1EA970052831D /* Muli-LightItalic.ttf */,
			);
			path = muli;
			sourceTree = "<group>";
		};
		041E1E8424E1EA9C0052831D /* Fonts */ = {
			isa = PBXGroup;
			children = (
				041E1E2624E1EA920052831D /* SIL Open Font License.txt */,
				041E1E6D24E1EA970052831D /* muli */,
				041E1E2224E1EA920052831D /* montserrat */,
			);
			path = Fonts;
			sourceTree = "<group>";
		};
		04BE6D0C24F05ABB00DFC47D /* Impact Tests */ = {
			isa = PBXGroup;
			children = (
				04BE6D0824F05A3100DFC47D /* ImpactCellTests.swift */,
				04BE6D0A24F05A6300DFC47D /* ImpactViewControllerTests.swift */,
				04BE6D0024F03F2000DFC47D /* ImpactCellViewModelTests.swift */,
				04BE6D0224F041E700DFC47D /* ImpactControllerTests.swift */,
			);
			path = "Impact Tests";
			sourceTree = "<group>";
		};
		04D1758E24E41DF500F8929C /* Custom Views */ = {
			isa = PBXGroup;
			children = (
				04D6D72B24E8444C0003A585 /* BackgroundView.swift */,
				0445F04F24EDEA7F00A0A665 /* ESBCircularImageView.swift */,
				04D1758C24E4195C00F8929C /* GradientView.swift */,
				99B6176E24EC307A0099664B /* KeyboardHandlingViewController.swift */,
				0445F04D24EDD9C700A0A665 /* ESBButton.swift */,
				993B15CB24F42D8C00529517 /* InputPickerView.swift */,
				993B15CD24F4575500529517 /* CursorlessTextField.swift */,
				9985ED1124F06E39009F108F /* SteppedSlider.swift */,
				999CBA3924F8755E00CDF0F3 /* LoadingViewController.swift */,
			);
			path = "Custom Views";
			sourceTree = "<group>";
		};
		465DAA2724BD0BC100D94C24 /* App */ = {
			isa = PBXGroup;
			children = (
				041E1E8424E1EA9C0052831D /* Fonts */,
				466C427C249A8749007D033E /* Colors.xcassets */,
				049379A824EB25600084051B /* Images.xcassets */,
				990CA23C24DB69D9002B5FA4 /* AppFlowCoordinator.swift */,
				466C4273249A8748007D033E /* AppDelegate.swift */,
				466C4275249A8748007D033E /* SceneDelegate.swift */,
				466C427E249A8749007D033E /* LaunchScreen.storyboard */,
			);
			path = App;
			sourceTree = "<group>";
		};
		466C4267249A8748007D033E = {
			isa = PBXGroup;
			children = (
				466C4272249A8748007D033E /* EcoSoapBank */,
				994E4B7F24DDB67000C12921 /* EcoSoapBankTests */,
				466C4271249A8748007D033E /* Products */,
				999CBA3B24F9AFF100CDF0F3 /* Frameworks */,
				999CBA4124F9B08600CDF0F3 /* input.xcfilelist */,
				999CBA4224F9B09200CDF0F3 /* output.xcfilelist */,
			);
			sourceTree = "<group>";
		};
		466C4271249A8748007D033E /* Products */ = {
			isa = PBXGroup;
			children = (
				466C4270249A8748007D033E /* EcoSoapBank.app */,
				994E4B7E24DDB67000C12921 /* EcoSoapBankTests.xctest */,
			);
			name = Products;
			sourceTree = "<group>";
		};
		466C4272249A8748007D033E /* EcoSoapBank */ = {
			isa = PBXGroup;
			children = (
				E27B4B1924E1ECE800148E4E /* Network Controller */,
				994E4B6D24DDAEA800C12921 /* Impact */,
				994E4B6E24DDAEB100C12921 /* Pickups */,
				994E4B6F24DDAEB700C12921 /* Payment */,
				46BEB4EF24C98ED900FE0CD1 /* Login */,
				46BEB4EB24C98EB400FE0CD1 /* Model */,
				46BEB4EC24C98EBB00FE0CD1 /* Model Controller */,
				46BEB4EA24C98EA300FE0CD1 /* Helpers */,
				465DAA2724BD0BC100D94C24 /* App */,
				04D1758E24E41DF500F8929C /* Custom Views */,
				466C4281249A8749007D033E /* Info.plist */,
				466C4287249A889F007D033E /* File Organization.md */,
			);
			path = EcoSoapBank;
			sourceTree = "<group>";
		};
		46BEB4EA24C98EA300FE0CD1 /* Helpers */ = {
			isa = PBXGroup;
			children = (
				9921943324E49AC300E16C16 /* UIKit */,
				9983874F24E4694400450244 /* SwiftUI */,
				46BEB4E624C98D8900FE0CD1 /* Notifications.swift */,
				992BB63324ED930600638AA4 /* SortDescriptor.swift */,
				994E4B7824DDB58300C12921 /* UtilityFunctions.swift */,
				0445F04924EC648E00A0A665 /* UserDefaults.swift */,
				0445F04B24EC7AA600A0A665 /* UserDefaultsObservation.swift */,
				E2D302FE24E5F464008A6FAF /* DataLoader.swift */,
				E2D3030024E5F9B8008A6FAF /* MockDataLoader.swift */,
				99B6177024EC3D000099664B /* Publisher+HandleError.swift */,
				992BB64224EEFBAD00638AA4 /* Errors.swift */,
				992C929024F70B0C004FCBBB /* Randomizable.swift */,
				990CA23E24DB69ED002B5FA4 /* FlowCoordinator.swift */,
			);
			path = Helpers;
			sourceTree = "<group>";
		};
		46BEB4EB24C98EB400FE0CD1 /* Model */ = {
			isa = PBXGroup;
			children = (
				46BEB4E024C9828800FE0CD1 /* Profile.swift */,
				998913D224DDFFA8009ADBC1 /* Pickup.swift */,
				998913D824DE0C90009ADBC1 /* HospitalityService.swift */,
				998913D624DE0C33009ADBC1 /* Property.swift */,
				04D1758624E317FB00F8929C /* ImpactStats.swift */,
				E2D302F424E5CA32008A6FAF /* User.swift */,
				E2D04F9224F0D50600515831 /* Address.swift */,
			);
			path = Model;
			sourceTree = "<group>";
		};
		46BEB4EC24C98EBB00FE0CD1 /* Model Controller */ = {
			isa = PBXGroup;
			children = (
				04FEE1B524E48AB000F51D69 /* ImpactController.swift */,
				998913D024DDFF96009ADBC1 /* PickupController.swift */,
				992BB63D24EEE21300638AA4 /* UserController.swift */,
				9990F6E024F9B78C00DD16B5 /* StripeController.swift */,
				992BB64624EF08E400638AA4 /* Mock Providers */,
			);
			path = "Model Controller";
			sourceTree = "<group>";
		};
		46BEB4EF24C98ED900FE0CD1 /* Login */ = {
			isa = PBXGroup;
			children = (
				99B6177224EC743F0099664B /* LoginCoordinator.swift */,
				46BEB4E424C98CDC00FE0CD1 /* LoginViewController.swift */,
			);
			path = Login;
			sourceTree = "<group>";
		};
		9921943324E49AC300E16C16 /* UIKit */ = {
			isa = PBXGroup;
			children = (
				041E1E8524E1EB580052831D /* Fonts.swift */,
				041E1EA624E22B1E0052831D /* Colors.swift */,
				049379A424EAE7140084051B /* Images.swift */,
				46BF10BD24D388FF001C6753 /* UIViewController+SimpleAlert.swift */,
				990CA24124DB6C19002B5FA4 /* UIStoryboard+Constants.swift */,
				991874D324E4B28900F636FB /* UIView+Subviews.swift */,
				049379A624EAE9FF0084051B /* UIView+Layout.swift */,
				992BB64B24F033F100638AA4 /* UISwipeActionsConfiguration+Constants.swift */,
				9990F6E424F9C8F100DD16B5 /* UIViewController+ErrorAlert.swift */,
			);
			path = UIKit;
			sourceTree = "<group>";
		};
		992BB64624EF08E400638AA4 /* Mock Providers */ = {
			isa = PBXGroup;
			children = (
				9983874724E33A0600450244 /* MockPickupProvider.swift */,
				04BE6D0424F045C800DFC47D /* MockImpactProvider.swift */,
				992BB64424EF021600638AA4 /* MockLoginProvider.swift */,
			);
			path = "Mock Providers";
			sourceTree = "<group>";
		};
		992C928F24F6EFF6004FCBBB /* Helper Tests */ = {
			isa = PBXGroup;
			children = (
				994E4B8824DDB68700C12921 /* UtilityTests.swift */,
				041E1E8724E1F3890052831D /* FontTests.swift */,
				041E1EA824E22DF50052831D /* ColorTests.swift */,
			);
			path = "Helper Tests";
			sourceTree = "<group>";
		};
		994E4B6D24DDAEA800C12921 /* Impact */ = {
			isa = PBXGroup;
			children = (
				994E4B7224DDB48800C12921 /* ImpactCoordinator.swift */,
				994E4B7624DDB55E00C12921 /* ImpactViewController.swift */,
				049379AA24EB29160084051B /* ImpactHeaderView.swift */,
				04D1758824E3453B00F8929C /* ImpactCell.swift */,
				04FEE1DB24E5E16600F51D69 /* ImpactCellViewModel.swift */,
			);
			path = Impact;
			sourceTree = "<group>";
		};
		994E4B6E24DDAEB100C12921 /* Pickups */ = {
			isa = PBXGroup;
			children = (
				994E4B7424DDB4A100C12921 /* PickupCoordinator.swift */,
				99B6175C24EAF0C70099664B /* SchedulePickupViewModel.swift */,
				99B6176424EB256D0099664B /* NewCartonViewModel.swift */,
				9985ED1324F08BC5009F108F /* Views */,
			);
			path = Pickups;
			sourceTree = "<group>";
		};
		994E4B6F24DDAEB700C12921 /* Payment */ = {
			isa = PBXGroup;
			children = (
				9990F6E224F9BFFE00DD16B5 /* CheckoutViewController.swift */,
			);
			path = Payment;
			sourceTree = "<group>";
		};
		994E4B7F24DDB67000C12921 /* EcoSoapBankTests */ = {
			isa = PBXGroup;
			children = (
				994E4B8224DDB67000C12921 /* Info.plist */,
				E2AEB12324E736E300C42ACD /* Mock Data */,
				992C928F24F6EFF6004FCBBB /* Helper Tests */,
				04BE6D0C24F05ABB00DFC47D /* Impact Tests */,
				99B5790224E30F140097957D /* PickupTests.swift */,
				E2D302FC24E5EEA0008A6FAF /* GraphQLControllerMockDataTests.swift */,
				E2D04F9524F1653000515831 /* GraphQLControllerTests.swift */,
			);
			path = EcoSoapBankTests;
			sourceTree = "<group>";
		};
		9983874F24E4694400450244 /* SwiftUI */ = {
			isa = PBXGroup;
			children = (
				998913DA24DE1AC6009ADBC1 /* SwiftUI+Extensions.swift */,
				9983874B24E4657C00450244 /* KeyboardAvoiding.swift */,
				9983874D24E4658600450244 /* KeyboardDismissing.swift */,
				997BF11124E20AAE00A643D8 /* TextView.swift */,
				99565A3D24E7032A000841F2 /* ListBackgroundColor.swift */,
			);
			path = SwiftUI;
			sourceTree = "<group>";
		};
		9985ED1324F08BC5009F108F /* Views */ = {
			isa = PBXGroup;
			children = (
				9998716324E1E8C4000A993E /* PickupsView.swift */,
				998913CE24DDFE54009ADBC1 /* PickupHistoryView.swift */,
				998913D424DE0907009ADBC1 /* PickupHistoryCell.swift */,
				992BB63924EDCF1400638AA4 /* PickupDetailViewController.swift */,
				992BB63B24EDD01F00638AA4 /* PickupDetailViewController.storyboard */,
				99B6175A24EAF0A20099664B /* SchedulePickupViewController.swift */,
				99B6176024EB0C4E0099664B /* NewCartonCell.swift */,
				992BB64924F0319D00638AA4 /* EditCartonViewController.swift */,
			);
			path = Views;
			sourceTree = "<group>";
		};
		999CBA3B24F9AFF100CDF0F3 /* Frameworks */ = {
			isa = PBXGroup;
			children = (
				999CBA3C24F9AFF100CDF0F3 /* Stripe.framework */,
			);
			name = Frameworks;
			sourceTree = "<group>";
		};
		E27B4B1924E1ECE800148E4E /* Network Controller */ = {
			isa = PBXGroup;
			children = (
				E27B4B1A24E1ED2100148E4E /* GraphQLController.swift */,
				04CCD90224FD60AA00263376 /* GraphQLOperation.swift */,
				E220C32624E35E59003FF32D /* GraphQLQueries.swift */,
				E2B961B124E45B5400C5DF8B /* GraphQLMutations.swift */,
				E2B961B324E45BF800C5DF8B /* QueryObjects.swift */,
				04CCD90424FD85CF00263376 /* HTTPMethod.swift */,
				04CCD90624FD860B00263376 /* GraphQLError.swift */,
				992BB64724EF0F4900638AA4 /* OktaAuth+Shared.swift */,
				04E42DFE24F6C04600D4003E /* Keychain+Okta.swift */,
			);
			path = "Network Controller";
			sourceTree = "<group>";
		};
		E2AEB12324E736E300C42ACD /* Mock Data */ = {
			isa = PBXGroup;
			children = (
				E2D302EC24E5B260008A6FAF /* mockImpactStatsByPropertyId.json */,
				E2D302EE24E5B489008A6FAF /* mockUserByIdInput.json */,
				E2AEB12424E7371500C42ACD /* mockImpactStatsFailure.json */,
				E2D04F8C24EEDDDF00515831 /* mockPickupsByPropertyIdSuccess.json */,
				E2D04F9024F0B7C300515831 /* mockPropertiesByUserIdSuccess.json */,
				E2D04F9724F16C1D00515831 /* mockSchedulePickupSuccess.json */,
				E2D04F9A24F1726A00515831 /* mockCancelPickupSuccess.json */,
			);
			path = "Mock Data";
			sourceTree = "<group>";
		};
/* End PBXGroup section */

/* Begin PBXNativeTarget section */
		466C426F249A8748007D033E /* EcoSoapBank */ = {
			isa = PBXNativeTarget;
			buildConfigurationList = 466C4284249A8749007D033E /* Build configuration list for PBXNativeTarget "EcoSoapBank" */;
			buildPhases = (
				466C426C249A8748007D033E /* Sources */,
				466C426D249A8748007D033E /* Frameworks */,
				466C426E249A8748007D033E /* Resources */,
				9998716224E1AD26000A993E /* SwiftLint */,
				999CBA4024F9B02800CDF0F3 /* Carthage */,
			);
			buildRules = (
			);
			dependencies = (
			);
			name = EcoSoapBank;
			packageProductDependencies = (
				041E1E2024E1E1510052831D /* OktaAuth */,
				042CD95F24F585AA00ADFCB5 /* KeychainAccess */,
			);
			productName = LabsScaffolding;
			productReference = 466C4270249A8748007D033E /* EcoSoapBank.app */;
			productType = "com.apple.product-type.application";
		};
		994E4B7D24DDB67000C12921 /* EcoSoapBankTests */ = {
			isa = PBXNativeTarget;
			buildConfigurationList = 994E4B8524DDB67000C12921 /* Build configuration list for PBXNativeTarget "EcoSoapBankTests" */;
			buildPhases = (
				994E4B7A24DDB67000C12921 /* Sources */,
				994E4B7B24DDB67000C12921 /* Frameworks */,
				994E4B7C24DDB67000C12921 /* Resources */,
			);
			buildRules = (
			);
			dependencies = (
				994E4B8424DDB67000C12921 /* PBXTargetDependency */,
			);
			name = EcoSoapBankTests;
			productName = EcoSoapBankTests;
			productReference = 994E4B7E24DDB67000C12921 /* EcoSoapBankTests.xctest */;
			productType = "com.apple.product-type.bundle.unit-test";
		};
/* End PBXNativeTarget section */

/* Begin PBXProject section */
		466C4268249A8748007D033E /* Project object */ = {
			isa = PBXProject;
			attributes = {
				LastSwiftUpdateCheck = 1160;
				LastUpgradeCheck = 1150;
				ORGANIZATIONNAME = "Spencer Curtis";
				TargetAttributes = {
					466C426F249A8748007D033E = {
						CreatedOnToolsVersion = 11.5;
					};
					994E4B7D24DDB67000C12921 = {
						CreatedOnToolsVersion = 11.6;
						TestTargetID = 466C426F249A8748007D033E;
					};
				};
			};
			buildConfigurationList = 466C426B249A8748007D033E /* Build configuration list for PBXProject "EcoSoapBank" */;
			compatibilityVersion = "Xcode 9.3";
			developmentRegion = en;
			hasScannedForEncodings = 0;
			knownRegions = (
				en,
				Base,
				de,
				"zh-Hans",
				ja,
				nb,
				es,
				it,
				fr,
				fi,
				nl,
				"zh-HK",
				mt,
				"en-GB",
				da,
				"es-419",
				"nn-NO",
				"fr-CA",
				sv,
				ko,
				"zh-Hant",
				hu,
				tr,
				"pt-BR",
				ru,
				"pt-PT",
			);
			mainGroup = 466C4267249A8748007D033E;
			packageReferences = (
				041E1E1F24E1E1510052831D /* XCRemoteSwiftPackageReference "OktaAuth" */,
				042CD95E24F585AA00ADFCB5 /* XCRemoteSwiftPackageReference "KeychainAccess" */,
			);
			productRefGroup = 466C4271249A8748007D033E /* Products */;
			projectDirPath = "";
			projectRoot = "";
			targets = (
				466C426F249A8748007D033E /* EcoSoapBank */,
				994E4B7D24DDB67000C12921 /* EcoSoapBankTests */,
			);
		};
/* End PBXProject section */

/* Begin PBXResourcesBuildPhase section */
		466C426E249A8748007D033E /* Resources */ = {
			isa = PBXResourcesBuildPhase;
			buildActionMask = 2147483647;
			files = (
				041E1E4824E1EA920052831D /* Montserrat-MediumItalic.otf in Resources */,
				466C4280249A8749007D033E /* LaunchScreen.storyboard in Resources */,
				041E1E5924E1EA920052831D /* Montserrat-LightItalic.otf in Resources */,
				466C427D249A8749007D033E /* Colors.xcassets in Resources */,
				041E1E4F24E1EA920052831D /* Montserrat-BoldItalic.otf in Resources */,
				041E1E7924E1EA970052831D /* Muli-ExtraLight.ttf in Resources */,
				041E1E5024E1EA920052831D /* Montserrat-Light.otf in Resources */,
				041E1E6024E1EA920052831D /* Montserrat-Regular.otf in Resources */,
				041E1E4B24E1EA920052831D /* SIL Open Font License.txt in Resources */,
				049379A924EB25600084051B /* Images.xcassets in Resources */,
				041E1E7B24E1EA970052831D /* Muli-BoldItalic.ttf in Resources */,
				041E1E5D24E1EA920052831D /* Montserrat-ExtraBoldItalic.otf in Resources */,
				041E1E6324E1EA920052831D /* Montserrat-ExtraBold.otf in Resources */,
				041E1E6924E1EA920052831D /* Montserrat-Black.otf in Resources */,
				041E1E8124E1EA970052831D /* Muli-Light.ttf in Resources */,
				041E1E5E24E1EA920052831D /* Montserrat-Italic.otf in Resources */,
				041E1E5424E1EA920052831D /* Montserrat-ExtraLight.otf in Resources */,
				E2D04F9B24F1726A00515831 /* mockCancelPickupSuccess.json in Resources */,
				041E1E7A24E1EA970052831D /* Muli-ExtraLightItalic.ttf in Resources */,
				041E1E5A24E1EA920052831D /* Montserrat-Medium.otf in Resources */,
				E2D302ED24E5B260008A6FAF /* mockImpactStatsByPropertyId.json in Resources */,
				041E1E5224E1EA920052831D /* Montserrat-Thin.otf in Resources */,
				E2D04F9824F16C1E00515831 /* mockSchedulePickupSuccess.json in Resources */,
				041E1E4924E1EA920052831D /* Montserrat-Bold.otf in Resources */,
				041E1E6424E1EA920052831D /* Montserrat-ExtraLightItalic.otf in Resources */,
				041E1E8324E1EA970052831D /* Muli-LightItalic.ttf in Resources */,
				E2D302EF24E5B489008A6FAF /* mockUserByIdInput.json in Resources */,
				041E1E7F24E1EA970052831D /* Muli-Italic.ttf in Resources */,
				041E1E8224E1EA970052831D /* Muli.ttf in Resources */,
				041E1E7E24E1EA970052831D /* Muli-Bold.ttf in Resources */,
				041E1E5124E1EA920052831D /* Montserrat-ThinItalic.otf in Resources */,
				E2AEB12624E7460600C42ACD /* mockImpactStatsFailure.json in Resources */,
				041E1E7D24E1EA970052831D /* Muli-Semi-BoldItalic.ttf in Resources */,
				992BB63C24EDD01F00638AA4 /* PickupDetailViewController.storyboard in Resources */,
				041E1E5C24E1EA920052831D /* Montserrat-SemiBoldItalic.otf in Resources */,
				E2D04F9424F0DAC900515831 /* mockPropertiesByUserIdSuccess.json in Resources */,
				E2D04F8E24EEE94D00515831 /* mockPickupsByPropertyIdSuccess.json in Resources */,
				041E1E8024E1EA970052831D /* Muli-SemiBold.ttf in Resources */,
				041E1E4A24E1EA920052831D /* Montserrat-BlackItalic.otf in Resources */,
				041E1E6C24E1EA920052831D /* Montserrat-SemiBold.otf in Resources */,
			);
			runOnlyForDeploymentPostprocessing = 0;
		};
		994E4B7C24DDB67000C12921 /* Resources */ = {
			isa = PBXResourcesBuildPhase;
			buildActionMask = 2147483647;
			files = (
				041E1E8C24E1F78D0052831D /* Muli-BoldItalic.ttf in Resources */,
				041E1EA524E1F7970052831D /* Montserrat-SemiBold.otf in Resources */,
				041E1E9D24E1F7970052831D /* Montserrat-Medium.otf in Resources */,
				041E1E8F24E1F78D0052831D /* Muli-Italic.ttf in Resources */,
				041E1E9A24E1F7970052831D /* Montserrat-Thin.otf in Resources */,
				041E1E9F24E1F7970052831D /* Montserrat-ExtraBoldItalic.otf in Resources */,
				041E1EA224E1F7970052831D /* Montserrat-ExtraBold.otf in Resources */,
				041E1E8E24E1F78D0052831D /* Muli-Bold.ttf in Resources */,
				041E1E8A24E1F78D0052831D /* Muli-ExtraLight.ttf in Resources */,
				041E1EA324E1F7970052831D /* Montserrat-ExtraLightItalic.otf in Resources */,
				041E1E9024E1F78D0052831D /* Muli-SemiBold.ttf in Resources */,
				041E1E9924E1F7970052831D /* Montserrat-ThinItalic.otf in Resources */,
				041E1E9824E1F7970052831D /* Montserrat-Light.otf in Resources */,
				041E1E9624E1F7970052831D /* Montserrat-BlackItalic.otf in Resources */,
				041E1EA124E1F7970052831D /* Montserrat-Regular.otf in Resources */,
				041E1EA024E1F7970052831D /* Montserrat-Italic.otf in Resources */,
				041E1E8D24E1F78D0052831D /* Muli-Semi-BoldItalic.ttf in Resources */,
				041E1E9324E1F78D0052831D /* Muli-LightItalic.ttf in Resources */,
				041E1E9E24E1F7970052831D /* Montserrat-SemiBoldItalic.otf in Resources */,
				041E1E9C24E1F7970052831D /* Montserrat-LightItalic.otf in Resources */,
				041E1E9224E1F78D0052831D /* Muli.ttf in Resources */,
				E2D04F9124F0B7C300515831 /* mockPropertiesByUserIdSuccess.json in Resources */,
				041E1E9124E1F78D0052831D /* Muli-Light.ttf in Resources */,
				E2D04F9924F16C1E00515831 /* mockSchedulePickupSuccess.json in Resources */,
				041E1E9424E1F7970052831D /* Montserrat-MediumItalic.otf in Resources */,
				E2D04F9C24F1726A00515831 /* mockCancelPickupSuccess.json in Resources */,
				041E1EA424E1F7970052831D /* Montserrat-Black.otf in Resources */,
				041E1E9724E1F7970052831D /* Montserrat-BoldItalic.otf in Resources */,
				041E1E8B24E1F78D0052831D /* Muli-ExtraLightItalic.ttf in Resources */,
				E2D04F8F24EEE95100515831 /* mockPickupsByPropertyIdSuccess.json in Resources */,
				041E1E9B24E1F7970052831D /* Montserrat-ExtraLight.otf in Resources */,
				041E1E9524E1F7970052831D /* Montserrat-Bold.otf in Resources */,
			);
			runOnlyForDeploymentPostprocessing = 0;
		};
/* End PBXResourcesBuildPhase section */

/* Begin PBXShellScriptBuildPhase section */
		9998716224E1AD26000A993E /* SwiftLint */ = {
			isa = PBXShellScriptBuildPhase;
			buildActionMask = 2147483647;
			files = (
			);
			inputFileListPaths = (
			);
			inputPaths = (
			);
			name = SwiftLint;
			outputFileListPaths = (
			);
			outputPaths = (
			);
			runOnlyForDeploymentPostprocessing = 0;
			shellPath = /bin/sh;
			shellScript = "if which swiftlint >/dev/null; then\n  swiftlint\nelse\n  echo \"warning: SwiftLint not installed, download from https://github.com/realm/SwiftLint\"\nfi\n";
		};
		999CBA4024F9B02800CDF0F3 /* Carthage */ = {
			isa = PBXShellScriptBuildPhase;
			buildActionMask = 2147483647;
			files = (
			);
			inputFileListPaths = (
				"$(SRCROOT)/input.xcfilelist",
			);
			inputPaths = (
			);
			name = Carthage;
			outputFileListPaths = (
				"$(SRCROOT)/output.xcfilelist",
			);
			outputPaths = (
			);
			runOnlyForDeploymentPostprocessing = 0;
			shellPath = /bin/sh;
			shellScript = "/usr/local/bin/carthage copy-frameworks\n";
		};
/* End PBXShellScriptBuildPhase section */

/* Begin PBXSourcesBuildPhase section */
		466C426C249A8748007D033E /* Sources */ = {
			isa = PBXSourcesBuildPhase;
			buildActionMask = 2147483647;
			files = (
				992BB63E24EEE21300638AA4 /* UserController.swift in Sources */,
				E2D302FF24E5F464008A6FAF /* DataLoader.swift in Sources */,
				04CCD90324FD60AA00263376 /* GraphQLOperation.swift in Sources */,
				992BB64C24F033F100638AA4 /* UISwipeActionsConfiguration+Constants.swift in Sources */,
				992BB64824EF0F4900638AA4 /* OktaAuth+Shared.swift in Sources */,
				99B6176124EB0C4E0099664B /* NewCartonCell.swift in Sources */,
				9983874E24E4658600450244 /* KeyboardDismissing.swift in Sources */,
				E27B4B1B24E1ED2100148E4E /* GraphQLController.swift in Sources */,
				04D1758D24E4195C00F8929C /* GradientView.swift in Sources */,
				049379A724EAE9FF0084051B /* UIView+Layout.swift in Sources */,
				992BB63A24EDCF1400638AA4 /* PickupDetailViewController.swift in Sources */,
				04E42DFF24F6C04600D4003E /* Keychain+Okta.swift in Sources */,
				46BF10BE24D388FF001C6753 /* UIViewController+SimpleAlert.swift in Sources */,
				9990F6E124F9B78C00DD16B5 /* StripeController.swift in Sources */,
				049379AB24EB29160084051B /* ImpactHeaderView.swift in Sources */,
				041E1E8624E1EB580052831D /* Fonts.swift in Sources */,
				990CA24224DB6C19002B5FA4 /* UIStoryboard+Constants.swift in Sources */,
				992BB63424ED930600638AA4 /* SortDescriptor.swift in Sources */,
				994E4B7324DDB48800C12921 /* ImpactCoordinator.swift in Sources */,
				04FEE1DC24E5E16600F51D69 /* ImpactCellViewModel.swift in Sources */,
				999CBA3A24F8755E00CDF0F3 /* LoadingViewController.swift in Sources */,
				990CA23F24DB69ED002B5FA4 /* FlowCoordinator.swift in Sources */,
				99B6177124EC3D010099664B /* Publisher+HandleError.swift in Sources */,
				994E4B7524DDB4A100C12921 /* PickupCoordinator.swift in Sources */,
				99B6175D24EAF0C70099664B /* SchedulePickupViewModel.swift in Sources */,
				998913D324DDFFA8009ADBC1 /* Pickup.swift in Sources */,
				46BEB4E724C98D8900FE0CD1 /* Notifications.swift in Sources */,
				46BEB4E124C9828800FE0CD1 /* Profile.swift in Sources */,
				993B15CE24F4575500529517 /* CursorlessTextField.swift in Sources */,
				99B6177324EC743F0099664B /* LoginCoordinator.swift in Sources */,
				990CA23D24DB69D9002B5FA4 /* AppFlowCoordinator.swift in Sources */,
				04D6D72C24E8444C0003A585 /* BackgroundView.swift in Sources */,
				04FEE1B624E48AB000F51D69 /* ImpactController.swift in Sources */,
				993B15CC24F42D8C00529517 /* InputPickerView.swift in Sources */,
				041E1EA724E22B1E0052831D /* Colors.swift in Sources */,
				992BB64524EF021600638AA4 /* MockLoginProvider.swift in Sources */,
				994E4B7924DDB58300C12921 /* UtilityFunctions.swift in Sources */,
				9990F6E324F9BFFE00DD16B5 /* CheckoutViewController.swift in Sources */,
				99B6175B24EAF0A20099664B /* SchedulePickupViewController.swift in Sources */,
				994E4B7724DDB55E00C12921 /* ImpactViewController.swift in Sources */,
				998913D524DE0907009ADBC1 /* PickupHistoryCell.swift in Sources */,
				0445F04C24EC7AA600A0A665 /* UserDefaultsObservation.swift in Sources */,
				0445F05024EDEA7F00A0A665 /* ESBCircularImageView.swift in Sources */,
				998913CF24DDFE54009ADBC1 /* PickupHistoryView.swift in Sources */,
				992BB64A24F0319D00638AA4 /* EditCartonViewController.swift in Sources */,
				998913D724DE0C34009ADBC1 /* Property.swift in Sources */,
				04BE6D0524F045C800DFC47D /* MockImpactProvider.swift in Sources */,
				E2B961B424E45BF800C5DF8B /* QueryObjects.swift in Sources */,
				99B6176F24EC307A0099664B /* KeyboardHandlingViewController.swift in Sources */,
				992BB64324EEFBAD00638AA4 /* Errors.swift in Sources */,
				E2D302F524E5CA32008A6FAF /* User.swift in Sources */,
				99B6176524EB256D0099664B /* NewCartonViewModel.swift in Sources */,
				9983874824E33A0600450244 /* MockPickupProvider.swift in Sources */,
				997BF11224E20AAE00A643D8 /* TextView.swift in Sources */,
				0445F04A24EC648E00A0A665 /* UserDefaults.swift in Sources */,
				E2D04F9324F0D50600515831 /* Address.swift in Sources */,
				9998716424E1E8C4000A993E /* PickupsView.swift in Sources */,
				998913D124DDFF96009ADBC1 /* PickupController.swift in Sources */,
<<<<<<< HEAD
				04CCD90524FD85CF00263376 /* HTTPMethod.swift in Sources */,
=======
				9990F6E524F9C8F100DD16B5 /* UIViewController+ErrorAlert.swift in Sources */,
>>>>>>> 93bb5c62
				466C4274249A8748007D033E /* AppDelegate.swift in Sources */,
				E2D3030124E5F9B8008A6FAF /* MockDataLoader.swift in Sources */,
				9983874C24E4657C00450244 /* KeyboardAvoiding.swift in Sources */,
				99565A3E24E7032A000841F2 /* ListBackgroundColor.swift in Sources */,
				04CCD90724FD860B00263376 /* GraphQLError.swift in Sources */,
				04D1758724E317FB00F8929C /* ImpactStats.swift in Sources */,
				04D1758924E3453B00F8929C /* ImpactCell.swift in Sources */,
				46BEB4E524C98CDC00FE0CD1 /* LoginViewController.swift in Sources */,
				0445F04E24EDD9C700A0A665 /* ESBButton.swift in Sources */,
				992C929124F70B0C004FCBBB /* Randomizable.swift in Sources */,
				E220C32724E35E59003FF32D /* GraphQLQueries.swift in Sources */,
				998913DB24DE1AC6009ADBC1 /* SwiftUI+Extensions.swift in Sources */,
				E2B961B224E45B5400C5DF8B /* GraphQLMutations.swift in Sources */,
				998913D924DE0C90009ADBC1 /* HospitalityService.swift in Sources */,
				049379A524EAE7140084051B /* Images.swift in Sources */,
				466C4276249A8748007D033E /* SceneDelegate.swift in Sources */,
				9985ED1224F06E39009F108F /* SteppedSlider.swift in Sources */,
				991874D424E4B28900F636FB /* UIView+Subviews.swift in Sources */,
			);
			runOnlyForDeploymentPostprocessing = 0;
		};
		994E4B7A24DDB67000C12921 /* Sources */ = {
			isa = PBXSourcesBuildPhase;
			buildActionMask = 2147483647;
			files = (
				041E1E8824E1F3890052831D /* FontTests.swift in Sources */,
				994E4B8924DDB68700C12921 /* UtilityTests.swift in Sources */,
				04BE6D0324F041E700DFC47D /* ImpactControllerTests.swift in Sources */,
				04BE6D0924F05A3100DFC47D /* ImpactCellTests.swift in Sources */,
				E2D04F9624F1653000515831 /* GraphQLControllerTests.swift in Sources */,
				E2D302FD24E5EEA0008A6FAF /* GraphQLControllerMockDataTests.swift in Sources */,
				041E1EA924E22DF50052831D /* ColorTests.swift in Sources */,
				04BE6D0124F03F2000DFC47D /* ImpactCellViewModelTests.swift in Sources */,
				04BE6D0B24F05A6300DFC47D /* ImpactViewControllerTests.swift in Sources */,
				99B5790324E30F140097957D /* PickupTests.swift in Sources */,
			);
			runOnlyForDeploymentPostprocessing = 0;
		};
/* End PBXSourcesBuildPhase section */

/* Begin PBXTargetDependency section */
		994E4B8424DDB67000C12921 /* PBXTargetDependency */ = {
			isa = PBXTargetDependency;
			target = 466C426F249A8748007D033E /* EcoSoapBank */;
			targetProxy = 994E4B8324DDB67000C12921 /* PBXContainerItemProxy */;
		};
/* End PBXTargetDependency section */

/* Begin PBXVariantGroup section */
		466C427E249A8749007D033E /* LaunchScreen.storyboard */ = {
			isa = PBXVariantGroup;
			children = (
				466C427F249A8749007D033E /* Base */,
			);
			name = LaunchScreen.storyboard;
			sourceTree = "<group>";
		};
/* End PBXVariantGroup section */

/* Begin XCBuildConfiguration section */
		466C4282249A8749007D033E /* Debug */ = {
			isa = XCBuildConfiguration;
			buildSettings = {
				ALWAYS_SEARCH_USER_PATHS = NO;
				CLANG_ANALYZER_NONNULL = YES;
				CLANG_ANALYZER_NUMBER_OBJECT_CONVERSION = YES_AGGRESSIVE;
				CLANG_CXX_LANGUAGE_STANDARD = "gnu++14";
				CLANG_CXX_LIBRARY = "libc++";
				CLANG_ENABLE_MODULES = YES;
				CLANG_ENABLE_OBJC_ARC = YES;
				CLANG_ENABLE_OBJC_WEAK = YES;
				CLANG_WARN_BLOCK_CAPTURE_AUTORELEASING = YES;
				CLANG_WARN_BOOL_CONVERSION = YES;
				CLANG_WARN_COMMA = YES;
				CLANG_WARN_CONSTANT_CONVERSION = YES;
				CLANG_WARN_DEPRECATED_OBJC_IMPLEMENTATIONS = YES;
				CLANG_WARN_DIRECT_OBJC_ISA_USAGE = YES_ERROR;
				CLANG_WARN_DOCUMENTATION_COMMENTS = YES;
				CLANG_WARN_EMPTY_BODY = YES;
				CLANG_WARN_ENUM_CONVERSION = YES;
				CLANG_WARN_INFINITE_RECURSION = YES;
				CLANG_WARN_INT_CONVERSION = YES;
				CLANG_WARN_NON_LITERAL_NULL_CONVERSION = YES;
				CLANG_WARN_OBJC_IMPLICIT_RETAIN_SELF = YES;
				CLANG_WARN_OBJC_LITERAL_CONVERSION = YES;
				CLANG_WARN_OBJC_ROOT_CLASS = YES_ERROR;
				CLANG_WARN_RANGE_LOOP_ANALYSIS = YES;
				CLANG_WARN_STRICT_PROTOTYPES = YES;
				CLANG_WARN_SUSPICIOUS_MOVE = YES;
				CLANG_WARN_UNGUARDED_AVAILABILITY = YES_AGGRESSIVE;
				CLANG_WARN_UNREACHABLE_CODE = YES;
				CLANG_WARN__DUPLICATE_METHOD_MATCH = YES;
				COPY_PHASE_STRIP = NO;
				DEBUG_INFORMATION_FORMAT = dwarf;
				ENABLE_STRICT_OBJC_MSGSEND = YES;
				ENABLE_TESTABILITY = YES;
				GCC_C_LANGUAGE_STANDARD = gnu11;
				GCC_DYNAMIC_NO_PIC = NO;
				GCC_NO_COMMON_BLOCKS = YES;
				GCC_OPTIMIZATION_LEVEL = 0;
				GCC_PREPROCESSOR_DEFINITIONS = (
					"DEBUG=1",
					"$(inherited)",
				);
				GCC_WARN_64_TO_32_BIT_CONVERSION = YES;
				GCC_WARN_ABOUT_RETURN_TYPE = YES_ERROR;
				GCC_WARN_UNDECLARED_SELECTOR = YES;
				GCC_WARN_UNINITIALIZED_AUTOS = YES_AGGRESSIVE;
				GCC_WARN_UNUSED_FUNCTION = YES;
				GCC_WARN_UNUSED_VARIABLE = YES;
				IPHONEOS_DEPLOYMENT_TARGET = 13.5;
				MTL_ENABLE_DEBUG_INFO = INCLUDE_SOURCE;
				MTL_FAST_MATH = YES;
				ONLY_ACTIVE_ARCH = YES;
				SDKROOT = iphoneos;
				SWIFT_ACTIVE_COMPILATION_CONDITIONS = DEBUG;
				SWIFT_OPTIMIZATION_LEVEL = "-Onone";
			};
			name = Debug;
		};
		466C4283249A8749007D033E /* Release */ = {
			isa = XCBuildConfiguration;
			buildSettings = {
				ALWAYS_SEARCH_USER_PATHS = NO;
				CLANG_ANALYZER_NONNULL = YES;
				CLANG_ANALYZER_NUMBER_OBJECT_CONVERSION = YES_AGGRESSIVE;
				CLANG_CXX_LANGUAGE_STANDARD = "gnu++14";
				CLANG_CXX_LIBRARY = "libc++";
				CLANG_ENABLE_MODULES = YES;
				CLANG_ENABLE_OBJC_ARC = YES;
				CLANG_ENABLE_OBJC_WEAK = YES;
				CLANG_WARN_BLOCK_CAPTURE_AUTORELEASING = YES;
				CLANG_WARN_BOOL_CONVERSION = YES;
				CLANG_WARN_COMMA = YES;
				CLANG_WARN_CONSTANT_CONVERSION = YES;
				CLANG_WARN_DEPRECATED_OBJC_IMPLEMENTATIONS = YES;
				CLANG_WARN_DIRECT_OBJC_ISA_USAGE = YES_ERROR;
				CLANG_WARN_DOCUMENTATION_COMMENTS = YES;
				CLANG_WARN_EMPTY_BODY = YES;
				CLANG_WARN_ENUM_CONVERSION = YES;
				CLANG_WARN_INFINITE_RECURSION = YES;
				CLANG_WARN_INT_CONVERSION = YES;
				CLANG_WARN_NON_LITERAL_NULL_CONVERSION = YES;
				CLANG_WARN_OBJC_IMPLICIT_RETAIN_SELF = YES;
				CLANG_WARN_OBJC_LITERAL_CONVERSION = YES;
				CLANG_WARN_OBJC_ROOT_CLASS = YES_ERROR;
				CLANG_WARN_RANGE_LOOP_ANALYSIS = YES;
				CLANG_WARN_STRICT_PROTOTYPES = YES;
				CLANG_WARN_SUSPICIOUS_MOVE = YES;
				CLANG_WARN_UNGUARDED_AVAILABILITY = YES_AGGRESSIVE;
				CLANG_WARN_UNREACHABLE_CODE = YES;
				CLANG_WARN__DUPLICATE_METHOD_MATCH = YES;
				COPY_PHASE_STRIP = NO;
				DEBUG_INFORMATION_FORMAT = "dwarf-with-dsym";
				ENABLE_NS_ASSERTIONS = NO;
				ENABLE_STRICT_OBJC_MSGSEND = YES;
				GCC_C_LANGUAGE_STANDARD = gnu11;
				GCC_NO_COMMON_BLOCKS = YES;
				GCC_WARN_64_TO_32_BIT_CONVERSION = YES;
				GCC_WARN_ABOUT_RETURN_TYPE = YES_ERROR;
				GCC_WARN_UNDECLARED_SELECTOR = YES;
				GCC_WARN_UNINITIALIZED_AUTOS = YES_AGGRESSIVE;
				GCC_WARN_UNUSED_FUNCTION = YES;
				GCC_WARN_UNUSED_VARIABLE = YES;
				IPHONEOS_DEPLOYMENT_TARGET = 13.5;
				MTL_ENABLE_DEBUG_INFO = NO;
				MTL_FAST_MATH = YES;
				SDKROOT = iphoneos;
				SWIFT_COMPILATION_MODE = wholemodule;
				SWIFT_OPTIMIZATION_LEVEL = "-O";
				VALIDATE_PRODUCT = YES;
			};
			name = Release;
		};
		466C4285249A8749007D033E /* Debug */ = {
			isa = XCBuildConfiguration;
			buildSettings = {
				ASSETCATALOG_COMPILER_APPICON_NAME = AppIcon;
				CODE_SIGN_STYLE = Automatic;
				FRAMEWORK_SEARCH_PATHS = (
					"$(inherited)",
					"$(PROJECT_DIR)/Carthage/Build/iOS",
				);
				INFOPLIST_FILE = EcoSoapBank/Info.plist;
				IPHONEOS_DEPLOYMENT_TARGET = 13.0;
				LD_RUNPATH_SEARCH_PATHS = (
					"$(inherited)",
					"@executable_path/Frameworks",
				);
				PRODUCT_BUNDLE_IDENTIFIER = com.LambdaSchool.EcoSoapBankA;
				PRODUCT_NAME = EcoSoapBank;
				SWIFT_VERSION = 5.0;
				TARGETED_DEVICE_FAMILY = 1;
			};
			name = Debug;
		};
		466C4286249A8749007D033E /* Release */ = {
			isa = XCBuildConfiguration;
			buildSettings = {
				ASSETCATALOG_COMPILER_APPICON_NAME = AppIcon;
				CODE_SIGN_STYLE = Automatic;
				FRAMEWORK_SEARCH_PATHS = (
					"$(inherited)",
					"$(PROJECT_DIR)/Carthage/Build/iOS",
				);
				INFOPLIST_FILE = EcoSoapBank/Info.plist;
				IPHONEOS_DEPLOYMENT_TARGET = 13.0;
				LD_RUNPATH_SEARCH_PATHS = (
					"$(inherited)",
					"@executable_path/Frameworks",
				);
				PRODUCT_BUNDLE_IDENTIFIER = com.LambdaSchool.EcoSoapBankA;
				PRODUCT_NAME = EcoSoapBank;
				SWIFT_VERSION = 5.0;
				TARGETED_DEVICE_FAMILY = 1;
			};
			name = Release;
		};
		994E4B8624DDB67000C12921 /* Debug */ = {
			isa = XCBuildConfiguration;
			buildSettings = {
				BUNDLE_LOADER = "$(TEST_HOST)";
				CODE_SIGN_STYLE = Automatic;
				INFOPLIST_FILE = EcoSoapBankTests/Info.plist;
				IPHONEOS_DEPLOYMENT_TARGET = 13.6;
				LD_RUNPATH_SEARCH_PATHS = (
					"$(inherited)",
					"@executable_path/Frameworks",
					"@loader_path/Frameworks",
				);
				PRODUCT_BUNDLE_IDENTIFIER = com.LambdaSchool.EcoSoapBankTests;
				PRODUCT_NAME = "$(TARGET_NAME)";
				SWIFT_VERSION = 5.0;
				TARGETED_DEVICE_FAMILY = "1,2";
				TEST_HOST = "$(BUILT_PRODUCTS_DIR)/EcoSoapBank.app/EcoSoapBank";
			};
			name = Debug;
		};
		994E4B8724DDB67000C12921 /* Release */ = {
			isa = XCBuildConfiguration;
			buildSettings = {
				BUNDLE_LOADER = "$(TEST_HOST)";
				CODE_SIGN_STYLE = Automatic;
				INFOPLIST_FILE = EcoSoapBankTests/Info.plist;
				IPHONEOS_DEPLOYMENT_TARGET = 13.6;
				LD_RUNPATH_SEARCH_PATHS = (
					"$(inherited)",
					"@executable_path/Frameworks",
					"@loader_path/Frameworks",
				);
				PRODUCT_BUNDLE_IDENTIFIER = com.LambdaSchool.EcoSoapBankTests;
				PRODUCT_NAME = "$(TARGET_NAME)";
				SWIFT_VERSION = 5.0;
				TARGETED_DEVICE_FAMILY = "1,2";
				TEST_HOST = "$(BUILT_PRODUCTS_DIR)/EcoSoapBank.app/EcoSoapBank";
			};
			name = Release;
		};
/* End XCBuildConfiguration section */

/* Begin XCConfigurationList section */
		466C426B249A8748007D033E /* Build configuration list for PBXProject "EcoSoapBank" */ = {
			isa = XCConfigurationList;
			buildConfigurations = (
				466C4282249A8749007D033E /* Debug */,
				466C4283249A8749007D033E /* Release */,
			);
			defaultConfigurationIsVisible = 0;
			defaultConfigurationName = Release;
		};
		466C4284249A8749007D033E /* Build configuration list for PBXNativeTarget "EcoSoapBank" */ = {
			isa = XCConfigurationList;
			buildConfigurations = (
				466C4285249A8749007D033E /* Debug */,
				466C4286249A8749007D033E /* Release */,
			);
			defaultConfigurationIsVisible = 0;
			defaultConfigurationName = Release;
		};
		994E4B8524DDB67000C12921 /* Build configuration list for PBXNativeTarget "EcoSoapBankTests" */ = {
			isa = XCConfigurationList;
			buildConfigurations = (
				994E4B8624DDB67000C12921 /* Debug */,
				994E4B8724DDB67000C12921 /* Release */,
			);
			defaultConfigurationIsVisible = 0;
			defaultConfigurationName = Release;
		};
/* End XCConfigurationList section */

/* Begin XCRemoteSwiftPackageReference section */
		041E1E1F24E1E1510052831D /* XCRemoteSwiftPackageReference "OktaAuth" */ = {
			isa = XCRemoteSwiftPackageReference;
			repositoryURL = "https://github.com/SpencerCurtis/OktaAuth.git";
			requirement = {
				kind = upToNextMajorVersion;
				minimumVersion = 1.0.0;
			};
		};
		042CD95E24F585AA00ADFCB5 /* XCRemoteSwiftPackageReference "KeychainAccess" */ = {
			isa = XCRemoteSwiftPackageReference;
			repositoryURL = "https://github.com/kishikawakatsumi/KeychainAccess";
			requirement = {
				kind = upToNextMajorVersion;
				minimumVersion = 4.2.0;
			};
		};
/* End XCRemoteSwiftPackageReference section */

/* Begin XCSwiftPackageProductDependency section */
		041E1E2024E1E1510052831D /* OktaAuth */ = {
			isa = XCSwiftPackageProductDependency;
			package = 041E1E1F24E1E1510052831D /* XCRemoteSwiftPackageReference "OktaAuth" */;
			productName = OktaAuth;
		};
		042CD95F24F585AA00ADFCB5 /* KeychainAccess */ = {
			isa = XCSwiftPackageProductDependency;
			package = 042CD95E24F585AA00ADFCB5 /* XCRemoteSwiftPackageReference "KeychainAccess" */;
			productName = KeychainAccess;
		};
/* End XCSwiftPackageProductDependency section */
	};
	rootObject = 466C4268249A8748007D033E /* Project object */;
}<|MERGE_RESOLUTION|>--- conflicted
+++ resolved
@@ -979,11 +979,8 @@
 				E2D04F9324F0D50600515831 /* Address.swift in Sources */,
 				9998716424E1E8C4000A993E /* PickupsView.swift in Sources */,
 				998913D124DDFF96009ADBC1 /* PickupController.swift in Sources */,
-<<<<<<< HEAD
 				04CCD90524FD85CF00263376 /* HTTPMethod.swift in Sources */,
-=======
 				9990F6E524F9C8F100DD16B5 /* UIViewController+ErrorAlert.swift in Sources */,
->>>>>>> 93bb5c62
 				466C4274249A8748007D033E /* AppDelegate.swift in Sources */,
 				E2D3030124E5F9B8008A6FAF /* MockDataLoader.swift in Sources */,
 				9983874C24E4657C00450244 /* KeyboardAvoiding.swift in Sources */,
