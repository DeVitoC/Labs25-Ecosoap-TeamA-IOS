--- conflicted
+++ resolved
@@ -8,10 +8,6 @@
 
 /* Begin PBXBuildFile section */
 		041E1E2124E1E1510052831D /* OktaAuth in Frameworks */ = {isa = PBXBuildFile; productRef = 041E1E2024E1E1510052831D /* OktaAuth */; };
-<<<<<<< HEAD
-		041E1EA724E22B1E0052831D /* Colors.swift in Sources */ = {isa = PBXBuildFile; fileRef = 041E1EA624E22B1E0052831D /* Colors.swift */; };
-		041E1EA924E22DF50052831D /* ColorTests.swift in Sources */ = {isa = PBXBuildFile; fileRef = 041E1EA824E22DF50052831D /* ColorTests.swift */; };
-=======
 		041E1E4824E1EA920052831D /* Montserrat-MediumItalic.otf in Resources */ = {isa = PBXBuildFile; fileRef = 041E1E2324E1EA920052831D /* Montserrat-MediumItalic.otf */; };
 		041E1E4924E1EA920052831D /* Montserrat-Bold.otf in Resources */ = {isa = PBXBuildFile; fileRef = 041E1E2424E1EA920052831D /* Montserrat-Bold.otf */; };
 		041E1E4A24E1EA920052831D /* Montserrat-BlackItalic.otf in Resources */ = {isa = PBXBuildFile; fileRef = 041E1E2524E1EA920052831D /* Montserrat-BlackItalic.otf */; };
@@ -71,7 +67,8 @@
 		041E1EA324E1F7970052831D /* Montserrat-ExtraLightItalic.otf in Resources */ = {isa = PBXBuildFile; fileRef = 041E1E3F24E1EA920052831D /* Montserrat-ExtraLightItalic.otf */; };
 		041E1EA424E1F7970052831D /* Montserrat-Black.otf in Resources */ = {isa = PBXBuildFile; fileRef = 041E1E4424E1EA920052831D /* Montserrat-Black.otf */; };
 		041E1EA524E1F7970052831D /* Montserrat-SemiBold.otf in Resources */ = {isa = PBXBuildFile; fileRef = 041E1E4724E1EA920052831D /* Montserrat-SemiBold.otf */; };
->>>>>>> 3bcc2629
+		041E1EA724E22B1E0052831D /* Colors.swift in Sources */ = {isa = PBXBuildFile; fileRef = 041E1EA624E22B1E0052831D /* Colors.swift */; };
+		041E1EA924E22DF50052831D /* ColorTests.swift in Sources */ = {isa = PBXBuildFile; fileRef = 041E1EA824E22DF50052831D /* ColorTests.swift */; };
 		463AD24324CF275900447BB8 /* ProfileDetailViewController.swift in Sources */ = {isa = PBXBuildFile; fileRef = 463AD24224CF275900447BB8 /* ProfileDetailViewController.swift */; };
 		463AD24524CF2CDB00447BB8 /* AddProfileViewController.swift in Sources */ = {isa = PBXBuildFile; fileRef = 463AD24424CF2CDB00447BB8 /* AddProfileViewController.swift */; };
 		466C4274249A8748007D033E /* AppDelegate.swift in Sources */ = {isa = PBXBuildFile; fileRef = 466C4273249A8748007D033E /* AppDelegate.swift */; };
@@ -118,10 +115,6 @@
 /* End PBXContainerItemProxy section */
 
 /* Begin PBXFileReference section */
-<<<<<<< HEAD
-		041E1EA624E22B1E0052831D /* Colors.swift */ = {isa = PBXFileReference; lastKnownFileType = sourcecode.swift; path = Colors.swift; sourceTree = "<group>"; };
-		041E1EA824E22DF50052831D /* ColorTests.swift */ = {isa = PBXFileReference; lastKnownFileType = sourcecode.swift; path = ColorTests.swift; sourceTree = "<group>"; };
-=======
 		041E1E2324E1EA920052831D /* Montserrat-MediumItalic.otf */ = {isa = PBXFileReference; lastKnownFileType = file; path = "Montserrat-MediumItalic.otf"; sourceTree = "<group>"; };
 		041E1E2424E1EA920052831D /* Montserrat-Bold.otf */ = {isa = PBXFileReference; lastKnownFileType = file; path = "Montserrat-Bold.otf"; sourceTree = "<group>"; };
 		041E1E2524E1EA920052831D /* Montserrat-BlackItalic.otf */ = {isa = PBXFileReference; lastKnownFileType = file; path = "Montserrat-BlackItalic.otf"; sourceTree = "<group>"; };
@@ -153,7 +146,8 @@
 		041E1E7824E1EA970052831D /* Muli-LightItalic.ttf */ = {isa = PBXFileReference; lastKnownFileType = file; path = "Muli-LightItalic.ttf"; sourceTree = "<group>"; };
 		041E1E8524E1EB580052831D /* Fonts.swift */ = {isa = PBXFileReference; lastKnownFileType = sourcecode.swift; path = Fonts.swift; sourceTree = "<group>"; };
 		041E1E8724E1F3890052831D /* FontTests.swift */ = {isa = PBXFileReference; lastKnownFileType = sourcecode.swift; path = FontTests.swift; sourceTree = "<group>"; };
->>>>>>> 3bcc2629
+		041E1EA624E22B1E0052831D /* Colors.swift */ = {isa = PBXFileReference; lastKnownFileType = sourcecode.swift; path = Colors.swift; sourceTree = "<group>"; };
+		041E1EA824E22DF50052831D /* ColorTests.swift */ = {isa = PBXFileReference; lastKnownFileType = sourcecode.swift; path = ColorTests.swift; sourceTree = "<group>"; };
 		463AD24224CF275900447BB8 /* ProfileDetailViewController.swift */ = {isa = PBXFileReference; lastKnownFileType = sourcecode.swift; path = ProfileDetailViewController.swift; sourceTree = "<group>"; };
 		463AD24424CF2CDB00447BB8 /* AddProfileViewController.swift */ = {isa = PBXFileReference; lastKnownFileType = sourcecode.swift; path = AddProfileViewController.swift; sourceTree = "<group>"; };
 		466C4270249A8748007D033E /* EcoSoapBank.app */ = {isa = PBXFileReference; explicitFileType = wrapper.application; includeInIndex = 0; path = EcoSoapBank.app; sourceTree = BUILT_PRODUCTS_DIR; };
@@ -268,11 +262,8 @@
 		465DAA2724BD0BC100D94C24 /* App */ = {
 			isa = PBXGroup;
 			children = (
-<<<<<<< HEAD
+				041E1E8424E1EA9C0052831D /* Fonts */,
 				466C427C249A8749007D033E /* Assets.xcassets */,
-=======
-				041E1E8424E1EA9C0052831D /* Fonts */,
->>>>>>> 3bcc2629
 				990CA23C24DB69D9002B5FA4 /* AppFlowCoordinator.swift */,
 				466C4273249A8748007D033E /* AppDelegate.swift */,
 				466C4275249A8748007D033E /* SceneDelegate.swift */,
@@ -326,11 +317,8 @@
 				990CA24124DB6C19002B5FA4 /* UIStoryboard+Constants.swift */,
 				994E4B7824DDB58300C12921 /* UtilityFunctions.swift */,
 				998913DA24DE1AC6009ADBC1 /* SwiftUI+Extensions.swift */,
-<<<<<<< HEAD
+				041E1E8524E1EB580052831D /* Fonts.swift */,
 				041E1EA624E22B1E0052831D /* Colors.swift */,
-=======
-				041E1E8524E1EB580052831D /* Fonts.swift */,
->>>>>>> 3bcc2629
 			);
 			path = Helpers;
 			sourceTree = "<group>";
