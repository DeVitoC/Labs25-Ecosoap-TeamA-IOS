// !$*UTF8*$!
{
	archiveVersion = 1;
	classes = {
	};
	objectVersion = 52;
	objects = {

/* Begin PBXBuildFile section */
		041E1E2124E1E1510052831D /* OktaAuth in Frameworks */ = {isa = PBXBuildFile; productRef = 041E1E2024E1E1510052831D /* OktaAuth */; };
		041E1E4824E1EA920052831D /* Montserrat-MediumItalic.otf in Resources */ = {isa = PBXBuildFile; fileRef = 041E1E2324E1EA920052831D /* Montserrat-MediumItalic.otf */; };
		041E1E4924E1EA920052831D /* Montserrat-Bold.otf in Resources */ = {isa = PBXBuildFile; fileRef = 041E1E2424E1EA920052831D /* Montserrat-Bold.otf */; };
		041E1E4A24E1EA920052831D /* Montserrat-BlackItalic.otf in Resources */ = {isa = PBXBuildFile; fileRef = 041E1E2524E1EA920052831D /* Montserrat-BlackItalic.otf */; };
		041E1E4B24E1EA920052831D /* SIL Open Font License.txt in Resources */ = {isa = PBXBuildFile; fileRef = 041E1E2624E1EA920052831D /* SIL Open Font License.txt */; };
		041E1E4F24E1EA920052831D /* Montserrat-BoldItalic.otf in Resources */ = {isa = PBXBuildFile; fileRef = 041E1E2A24E1EA920052831D /* Montserrat-BoldItalic.otf */; };
		041E1E5024E1EA920052831D /* Montserrat-Light.otf in Resources */ = {isa = PBXBuildFile; fileRef = 041E1E2B24E1EA920052831D /* Montserrat-Light.otf */; };
		041E1E5124E1EA920052831D /* Montserrat-ThinItalic.otf in Resources */ = {isa = PBXBuildFile; fileRef = 041E1E2C24E1EA920052831D /* Montserrat-ThinItalic.otf */; };
		041E1E5224E1EA920052831D /* Montserrat-Thin.otf in Resources */ = {isa = PBXBuildFile; fileRef = 041E1E2D24E1EA920052831D /* Montserrat-Thin.otf */; };
		041E1E5424E1EA920052831D /* Montserrat-ExtraLight.otf in Resources */ = {isa = PBXBuildFile; fileRef = 041E1E2F24E1EA920052831D /* Montserrat-ExtraLight.otf */; };
		041E1E5924E1EA920052831D /* Montserrat-LightItalic.otf in Resources */ = {isa = PBXBuildFile; fileRef = 041E1E3424E1EA920052831D /* Montserrat-LightItalic.otf */; };
		041E1E5A24E1EA920052831D /* Montserrat-Medium.otf in Resources */ = {isa = PBXBuildFile; fileRef = 041E1E3524E1EA920052831D /* Montserrat-Medium.otf */; };
		041E1E5C24E1EA920052831D /* Montserrat-SemiBoldItalic.otf in Resources */ = {isa = PBXBuildFile; fileRef = 041E1E3724E1EA920052831D /* Montserrat-SemiBoldItalic.otf */; };
		041E1E5D24E1EA920052831D /* Montserrat-ExtraBoldItalic.otf in Resources */ = {isa = PBXBuildFile; fileRef = 041E1E3824E1EA920052831D /* Montserrat-ExtraBoldItalic.otf */; };
		041E1E5E24E1EA920052831D /* Montserrat-Italic.otf in Resources */ = {isa = PBXBuildFile; fileRef = 041E1E3924E1EA920052831D /* Montserrat-Italic.otf */; };
		041E1E6024E1EA920052831D /* Montserrat-Regular.otf in Resources */ = {isa = PBXBuildFile; fileRef = 041E1E3B24E1EA920052831D /* Montserrat-Regular.otf */; };
		041E1E6324E1EA920052831D /* Montserrat-ExtraBold.otf in Resources */ = {isa = PBXBuildFile; fileRef = 041E1E3E24E1EA920052831D /* Montserrat-ExtraBold.otf */; };
		041E1E6424E1EA920052831D /* Montserrat-ExtraLightItalic.otf in Resources */ = {isa = PBXBuildFile; fileRef = 041E1E3F24E1EA920052831D /* Montserrat-ExtraLightItalic.otf */; };
		041E1E6924E1EA920052831D /* Montserrat-Black.otf in Resources */ = {isa = PBXBuildFile; fileRef = 041E1E4424E1EA920052831D /* Montserrat-Black.otf */; };
		041E1E6C24E1EA920052831D /* Montserrat-SemiBold.otf in Resources */ = {isa = PBXBuildFile; fileRef = 041E1E4724E1EA920052831D /* Montserrat-SemiBold.otf */; };
		041E1E7924E1EA970052831D /* Muli-ExtraLight.ttf in Resources */ = {isa = PBXBuildFile; fileRef = 041E1E6E24E1EA970052831D /* Muli-ExtraLight.ttf */; };
		041E1E7A24E1EA970052831D /* Muli-ExtraLightItalic.ttf in Resources */ = {isa = PBXBuildFile; fileRef = 041E1E6F24E1EA970052831D /* Muli-ExtraLightItalic.ttf */; };
		041E1E7B24E1EA970052831D /* Muli-BoldItalic.ttf in Resources */ = {isa = PBXBuildFile; fileRef = 041E1E7024E1EA970052831D /* Muli-BoldItalic.ttf */; };
		041E1E7D24E1EA970052831D /* Muli-Semi-BoldItalic.ttf in Resources */ = {isa = PBXBuildFile; fileRef = 041E1E7224E1EA970052831D /* Muli-Semi-BoldItalic.ttf */; };
		041E1E7E24E1EA970052831D /* Muli-Bold.ttf in Resources */ = {isa = PBXBuildFile; fileRef = 041E1E7324E1EA970052831D /* Muli-Bold.ttf */; };
		041E1E7F24E1EA970052831D /* Muli-Italic.ttf in Resources */ = {isa = PBXBuildFile; fileRef = 041E1E7424E1EA970052831D /* Muli-Italic.ttf */; };
		041E1E8024E1EA970052831D /* Muli-SemiBold.ttf in Resources */ = {isa = PBXBuildFile; fileRef = 041E1E7524E1EA970052831D /* Muli-SemiBold.ttf */; };
		041E1E8124E1EA970052831D /* Muli-Light.ttf in Resources */ = {isa = PBXBuildFile; fileRef = 041E1E7624E1EA970052831D /* Muli-Light.ttf */; };
		041E1E8224E1EA970052831D /* Muli.ttf in Resources */ = {isa = PBXBuildFile; fileRef = 041E1E7724E1EA970052831D /* Muli.ttf */; };
		041E1E8324E1EA970052831D /* Muli-LightItalic.ttf in Resources */ = {isa = PBXBuildFile; fileRef = 041E1E7824E1EA970052831D /* Muli-LightItalic.ttf */; };
		041E1E8624E1EB580052831D /* Fonts.swift in Sources */ = {isa = PBXBuildFile; fileRef = 041E1E8524E1EB580052831D /* Fonts.swift */; };
		041E1E8824E1F3890052831D /* FontTests.swift in Sources */ = {isa = PBXBuildFile; fileRef = 041E1E8724E1F3890052831D /* FontTests.swift */; };
		041E1E8A24E1F78D0052831D /* Muli-ExtraLight.ttf in Resources */ = {isa = PBXBuildFile; fileRef = 041E1E6E24E1EA970052831D /* Muli-ExtraLight.ttf */; };
		041E1E8B24E1F78D0052831D /* Muli-ExtraLightItalic.ttf in Resources */ = {isa = PBXBuildFile; fileRef = 041E1E6F24E1EA970052831D /* Muli-ExtraLightItalic.ttf */; };
		041E1E8C24E1F78D0052831D /* Muli-BoldItalic.ttf in Resources */ = {isa = PBXBuildFile; fileRef = 041E1E7024E1EA970052831D /* Muli-BoldItalic.ttf */; };
		041E1E8D24E1F78D0052831D /* Muli-Semi-BoldItalic.ttf in Resources */ = {isa = PBXBuildFile; fileRef = 041E1E7224E1EA970052831D /* Muli-Semi-BoldItalic.ttf */; };
		041E1E8E24E1F78D0052831D /* Muli-Bold.ttf in Resources */ = {isa = PBXBuildFile; fileRef = 041E1E7324E1EA970052831D /* Muli-Bold.ttf */; };
		041E1E8F24E1F78D0052831D /* Muli-Italic.ttf in Resources */ = {isa = PBXBuildFile; fileRef = 041E1E7424E1EA970052831D /* Muli-Italic.ttf */; };
		041E1E9024E1F78D0052831D /* Muli-SemiBold.ttf in Resources */ = {isa = PBXBuildFile; fileRef = 041E1E7524E1EA970052831D /* Muli-SemiBold.ttf */; };
		041E1E9124E1F78D0052831D /* Muli-Light.ttf in Resources */ = {isa = PBXBuildFile; fileRef = 041E1E7624E1EA970052831D /* Muli-Light.ttf */; };
		041E1E9224E1F78D0052831D /* Muli.ttf in Resources */ = {isa = PBXBuildFile; fileRef = 041E1E7724E1EA970052831D /* Muli.ttf */; };
		041E1E9324E1F78D0052831D /* Muli-LightItalic.ttf in Resources */ = {isa = PBXBuildFile; fileRef = 041E1E7824E1EA970052831D /* Muli-LightItalic.ttf */; };
		041E1E9424E1F7970052831D /* Montserrat-MediumItalic.otf in Resources */ = {isa = PBXBuildFile; fileRef = 041E1E2324E1EA920052831D /* Montserrat-MediumItalic.otf */; };
		041E1E9524E1F7970052831D /* Montserrat-Bold.otf in Resources */ = {isa = PBXBuildFile; fileRef = 041E1E2424E1EA920052831D /* Montserrat-Bold.otf */; };
		041E1E9624E1F7970052831D /* Montserrat-BlackItalic.otf in Resources */ = {isa = PBXBuildFile; fileRef = 041E1E2524E1EA920052831D /* Montserrat-BlackItalic.otf */; };
		041E1E9724E1F7970052831D /* Montserrat-BoldItalic.otf in Resources */ = {isa = PBXBuildFile; fileRef = 041E1E2A24E1EA920052831D /* Montserrat-BoldItalic.otf */; };
		041E1E9824E1F7970052831D /* Montserrat-Light.otf in Resources */ = {isa = PBXBuildFile; fileRef = 041E1E2B24E1EA920052831D /* Montserrat-Light.otf */; };
		041E1E9924E1F7970052831D /* Montserrat-ThinItalic.otf in Resources */ = {isa = PBXBuildFile; fileRef = 041E1E2C24E1EA920052831D /* Montserrat-ThinItalic.otf */; };
		041E1E9A24E1F7970052831D /* Montserrat-Thin.otf in Resources */ = {isa = PBXBuildFile; fileRef = 041E1E2D24E1EA920052831D /* Montserrat-Thin.otf */; };
		041E1E9B24E1F7970052831D /* Montserrat-ExtraLight.otf in Resources */ = {isa = PBXBuildFile; fileRef = 041E1E2F24E1EA920052831D /* Montserrat-ExtraLight.otf */; };
		041E1E9C24E1F7970052831D /* Montserrat-LightItalic.otf in Resources */ = {isa = PBXBuildFile; fileRef = 041E1E3424E1EA920052831D /* Montserrat-LightItalic.otf */; };
		041E1E9D24E1F7970052831D /* Montserrat-Medium.otf in Resources */ = {isa = PBXBuildFile; fileRef = 041E1E3524E1EA920052831D /* Montserrat-Medium.otf */; };
		041E1E9E24E1F7970052831D /* Montserrat-SemiBoldItalic.otf in Resources */ = {isa = PBXBuildFile; fileRef = 041E1E3724E1EA920052831D /* Montserrat-SemiBoldItalic.otf */; };
		041E1E9F24E1F7970052831D /* Montserrat-ExtraBoldItalic.otf in Resources */ = {isa = PBXBuildFile; fileRef = 041E1E3824E1EA920052831D /* Montserrat-ExtraBoldItalic.otf */; };
		041E1EA024E1F7970052831D /* Montserrat-Italic.otf in Resources */ = {isa = PBXBuildFile; fileRef = 041E1E3924E1EA920052831D /* Montserrat-Italic.otf */; };
		041E1EA124E1F7970052831D /* Montserrat-Regular.otf in Resources */ = {isa = PBXBuildFile; fileRef = 041E1E3B24E1EA920052831D /* Montserrat-Regular.otf */; };
		041E1EA224E1F7970052831D /* Montserrat-ExtraBold.otf in Resources */ = {isa = PBXBuildFile; fileRef = 041E1E3E24E1EA920052831D /* Montserrat-ExtraBold.otf */; };
		041E1EA324E1F7970052831D /* Montserrat-ExtraLightItalic.otf in Resources */ = {isa = PBXBuildFile; fileRef = 041E1E3F24E1EA920052831D /* Montserrat-ExtraLightItalic.otf */; };
		041E1EA424E1F7970052831D /* Montserrat-Black.otf in Resources */ = {isa = PBXBuildFile; fileRef = 041E1E4424E1EA920052831D /* Montserrat-Black.otf */; };
		041E1EA524E1F7970052831D /* Montserrat-SemiBold.otf in Resources */ = {isa = PBXBuildFile; fileRef = 041E1E4724E1EA920052831D /* Montserrat-SemiBold.otf */; };
		041E1EA724E22B1E0052831D /* Colors.swift in Sources */ = {isa = PBXBuildFile; fileRef = 041E1EA624E22B1E0052831D /* Colors.swift */; };
		041E1EA924E22DF50052831D /* ColorTests.swift in Sources */ = {isa = PBXBuildFile; fileRef = 041E1EA824E22DF50052831D /* ColorTests.swift */; };
		042CD96024F585AA00ADFCB5 /* KeychainAccess in Frameworks */ = {isa = PBXBuildFile; productRef = 042CD95F24F585AA00ADFCB5 /* KeychainAccess */; };
		0445F04A24EC648E00A0A665 /* UserDefaults.swift in Sources */ = {isa = PBXBuildFile; fileRef = 0445F04924EC648E00A0A665 /* UserDefaults.swift */; };
		0445F04C24EC7AA600A0A665 /* UserDefaultsObservation.swift in Sources */ = {isa = PBXBuildFile; fileRef = 0445F04B24EC7AA600A0A665 /* UserDefaultsObservation.swift */; };
		0445F04E24EDD9C700A0A665 /* ESBButton.swift in Sources */ = {isa = PBXBuildFile; fileRef = 0445F04D24EDD9C700A0A665 /* ESBButton.swift */; };
		0445F05024EDEA7F00A0A665 /* ESBCircularImageView.swift in Sources */ = {isa = PBXBuildFile; fileRef = 0445F04F24EDEA7F00A0A665 /* ESBCircularImageView.swift */; };
		049379A524EAE7140084051B /* Images.swift in Sources */ = {isa = PBXBuildFile; fileRef = 049379A424EAE7140084051B /* Images.swift */; };
		049379A724EAE9FF0084051B /* UIView+Layout.swift in Sources */ = {isa = PBXBuildFile; fileRef = 049379A624EAE9FF0084051B /* UIView+Layout.swift */; };
		049379A924EB25600084051B /* Images.xcassets in Resources */ = {isa = PBXBuildFile; fileRef = 049379A824EB25600084051B /* Images.xcassets */; };
		04B6FEAF24FEDCDF000CC58A /* DateCoding.swift in Sources */ = {isa = PBXBuildFile; fileRef = 04B6FEAE24FEDCDF000CC58A /* DateCoding.swift */; };
		04BE6D0124F03F2000DFC47D /* ImpactCellViewModelTests.swift in Sources */ = {isa = PBXBuildFile; fileRef = 04BE6D0024F03F2000DFC47D /* ImpactCellViewModelTests.swift */; };
		04BE6D0324F041E700DFC47D /* ImpactControllerTests.swift in Sources */ = {isa = PBXBuildFile; fileRef = 04BE6D0224F041E700DFC47D /* ImpactControllerTests.swift */; };
		04BE6D0524F045C800DFC47D /* MockImpactProvider.swift in Sources */ = {isa = PBXBuildFile; fileRef = 04BE6D0424F045C800DFC47D /* MockImpactProvider.swift */; };
		04BE6D0924F05A3100DFC47D /* ImpactCellTests.swift in Sources */ = {isa = PBXBuildFile; fileRef = 04BE6D0824F05A3100DFC47D /* ImpactCellTests.swift */; };
		04BE6D0B24F05A6300DFC47D /* ImpactViewControllerTests.swift in Sources */ = {isa = PBXBuildFile; fileRef = 04BE6D0A24F05A6300DFC47D /* ImpactViewControllerTests.swift */; };
		04C91DDB250817B2005ED433 /* ESBTextView.swift in Sources */ = {isa = PBXBuildFile; fileRef = 04C91DDA250817B2005ED433 /* ESBTextView.swift */; };
		04C91DDD25082979005ED433 /* ESBNavigationController.swift in Sources */ = {isa = PBXBuildFile; fileRef = 04C91DDC25082979005ED433 /* ESBNavigationController.swift */; };
		04C91DDF25082E71005ED433 /* DarkStatusBarHostingController.swift in Sources */ = {isa = PBXBuildFile; fileRef = 04C91DDE25082E71005ED433 /* DarkStatusBarHostingController.swift */; };
		04C91DDB250817B2005ED433 /* ESBTextView.swift in Sources */ = {isa = PBXBuildFile; fileRef = 04C91DDA250817B2005ED433 /* ESBTextView.swift */; };
		04C91DDD25082979005ED433 /* ESBNavigationController.swift in Sources */ = {isa = PBXBuildFile; fileRef = 04C91DDC25082979005ED433 /* ESBNavigationController.swift */; };
		04C91DDF25082E71005ED433 /* DarkStatusBarHostingController.swift in Sources */ = {isa = PBXBuildFile; fileRef = 04C91DDE25082E71005ED433 /* DarkStatusBarHostingController.swift */; };
		04C91DF425090633005ED433 /* UserDefaultsTests.swift in Sources */ = {isa = PBXBuildFile; fileRef = 04C91DF325090633005ED433 /* UserDefaultsTests.swift */; };
		04C91E13250928B2005ED433 /* mockImpactStatsByPropertyId.json in Resources */ = {isa = PBXBuildFile; fileRef = E2D302EC24E5B260008A6FAF /* mockImpactStatsByPropertyId.json */; };
		04C91E14250928B7005ED433 /* mockUserByIdInput.json in Resources */ = {isa = PBXBuildFile; fileRef = E2D302EE24E5B489008A6FAF /* mockUserByIdInput.json */; };
		04C91E15250928BA005ED433 /* mockUserByIdFailure.json in Resources */ = {isa = PBXBuildFile; fileRef = 04C91DF92509207A005ED433 /* mockUserByIdFailure.json */; };
		04C91E16250928BD005ED433 /* mockImpactStatsFailure.json in Resources */ = {isa = PBXBuildFile; fileRef = E2AEB12424E7371500C42ACD /* mockImpactStatsFailure.json */; };
		04C91E17250928C0005ED433 /* mockPickupsByPropertyIdSuccess.json in Resources */ = {isa = PBXBuildFile; fileRef = E2D04F8C24EEDDDF00515831 /* mockPickupsByPropertyIdSuccess.json */; };
		04C91E18250928C3005ED433 /* mockPickupsByPropertyIdFailure.json in Resources */ = {isa = PBXBuildFile; fileRef = 04C91E0125092318005ED433 /* mockPickupsByPropertyIdFailure.json */; };
		04C91E19250928C7005ED433 /* mockUpdateUserProfileSuccess.json in Resources */ = {isa = PBXBuildFile; fileRef = 04C91DFD25092188005ED433 /* mockUpdateUserProfileSuccess.json */; };
		04C91E1E250928E3005ED433 /* mockPropertiesByUserIdSuccess.json in Resources */ = {isa = PBXBuildFile; fileRef = E2D04F9024F0B7C300515831 /* mockPropertiesByUserIdSuccess.json */; };
		04C91E1F250928E6005ED433 /* mockPropertiesByUserIdFailure.json in Resources */ = {isa = PBXBuildFile; fileRef = 04C91E07250924B5005ED433 /* mockPropertiesByUserIdFailure.json */; };
		04C91E20250928E8005ED433 /* mockSchedulePickupSuccess.json in Resources */ = {isa = PBXBuildFile; fileRef = E2D04F9724F16C1D00515831 /* mockSchedulePickupSuccess.json */; };
		04C91E21250928EB005ED433 /* mockCancelPickupSuccess.json in Resources */ = {isa = PBXBuildFile; fileRef = E2D04F9A24F1726A00515831 /* mockCancelPickupSuccess.json */; };
		04C91E22250928EE005ED433 /* mockCancelPickupFailure.json in Resources */ = {isa = PBXBuildFile; fileRef = 04C91E032509241D005ED433 /* mockCancelPickupFailure.json */; };
		04C91E23250928F2005ED433 /* mockUpdatePropertySuccess.json in Resources */ = {isa = PBXBuildFile; fileRef = 04C91E1025092597005ED433 /* mockUpdatePropertySuccess.json */; };
		04C91E24250928F5005ED433 /* mockPaymentsByPropertyIdSuccess.json in Resources */ = {isa = PBXBuildFile; fileRef = 04C91DF52509152C005ED433 /* mockPaymentsByPropertyIdSuccess.json */; };
		04C91E26250929C1005ED433 /* PrintJson.swift in Sources */ = {isa = PBXBuildFile; fileRef = 04C91E25250929C1005ED433 /* PrintJson.swift */; };
		04CCD90324FD60AA00263376 /* GraphQLOperation.swift in Sources */ = {isa = PBXBuildFile; fileRef = 04CCD90224FD60AA00263376 /* GraphQLOperation.swift */; };
		04CCD90524FD85CF00263376 /* HTTPMethod.swift in Sources */ = {isa = PBXBuildFile; fileRef = 04CCD90424FD85CF00263376 /* HTTPMethod.swift */; };
		04CCD90724FD860B00263376 /* GraphQLError.swift in Sources */ = {isa = PBXBuildFile; fileRef = 04CCD90624FD860B00263376 /* GraphQLError.swift */; };
		04D1758724E317FB00F8929C /* ImpactStats.swift in Sources */ = {isa = PBXBuildFile; fileRef = 04D1758624E317FB00F8929C /* ImpactStats.swift */; };
		04D1758924E3453B00F8929C /* ImpactCell.swift in Sources */ = {isa = PBXBuildFile; fileRef = 04D1758824E3453B00F8929C /* ImpactCell.swift */; };
		04D1758D24E4195C00F8929C /* GradientView.swift in Sources */ = {isa = PBXBuildFile; fileRef = 04D1758C24E4195C00F8929C /* GradientView.swift */; };
		04D3252F25004D57005ABDEB /* GraphQLResult.swift in Sources */ = {isa = PBXBuildFile; fileRef = 04D3252E25004D57005ABDEB /* GraphQLResult.swift */; };
		04D3252F25004D57005ABDEB /* GraphQLResult.swift in Sources */ = {isa = PBXBuildFile; fileRef = 04D3252E25004D57005ABDEB /* GraphQLResult.swift */; };
		04D3253E250148E5005ABDEB /* GraphQLControllerTests.swift in Sources */ = {isa = PBXBuildFile; fileRef = E2D04F9524F1653000515831 /* GraphQLControllerTests.swift */; };
		04D6D72C24E8444C0003A585 /* BackgroundView.swift in Sources */ = {isa = PBXBuildFile; fileRef = 04D6D72B24E8444C0003A585 /* BackgroundView.swift */; };
		04E42DFF24F6C04600D4003E /* Keychain+Okta.swift in Sources */ = {isa = PBXBuildFile; fileRef = 04E42DFE24F6C04600D4003E /* Keychain+Okta.swift */; };
		04FEE1B624E48AB000F51D69 /* ImpactController.swift in Sources */ = {isa = PBXBuildFile; fileRef = 04FEE1B524E48AB000F51D69 /* ImpactController.swift */; };
		04FEE1DC24E5E16600F51D69 /* ImpactCellViewModel.swift in Sources */ = {isa = PBXBuildFile; fileRef = 04FEE1DB24E5E16600F51D69 /* ImpactCellViewModel.swift */; };
		466C4274249A8748007D033E /* AppDelegate.swift in Sources */ = {isa = PBXBuildFile; fileRef = 466C4273249A8748007D033E /* AppDelegate.swift */; };
		466C4276249A8748007D033E /* SceneDelegate.swift in Sources */ = {isa = PBXBuildFile; fileRef = 466C4275249A8748007D033E /* SceneDelegate.swift */; };
		466C427D249A8749007D033E /* Colors.xcassets in Resources */ = {isa = PBXBuildFile; fileRef = 466C427C249A8749007D033E /* Colors.xcassets */; };
		466C4280249A8749007D033E /* LaunchScreen.storyboard in Resources */ = {isa = PBXBuildFile; fileRef = 466C427E249A8749007D033E /* LaunchScreen.storyboard */; };
		46BEB4E124C9828800FE0CD1 /* Profile.swift in Sources */ = {isa = PBXBuildFile; fileRef = 46BEB4E024C9828800FE0CD1 /* Profile.swift */; };
		46BEB4E524C98CDC00FE0CD1 /* LoginViewController.swift in Sources */ = {isa = PBXBuildFile; fileRef = 46BEB4E424C98CDC00FE0CD1 /* LoginViewController.swift */; };
		46BEB4E724C98D8900FE0CD1 /* Notifications.swift in Sources */ = {isa = PBXBuildFile; fileRef = 46BEB4E624C98D8900FE0CD1 /* Notifications.swift */; };
		46BF10BE24D388FF001C6753 /* UIViewController+SimpleAlert.swift in Sources */ = {isa = PBXBuildFile; fileRef = 46BF10BD24D388FF001C6753 /* UIViewController+SimpleAlert.swift */; };
		990CA23D24DB69D9002B5FA4 /* AppFlowCoordinator.swift in Sources */ = {isa = PBXBuildFile; fileRef = 990CA23C24DB69D9002B5FA4 /* AppFlowCoordinator.swift */; };
		990CA23F24DB69ED002B5FA4 /* FlowCoordinator.swift in Sources */ = {isa = PBXBuildFile; fileRef = 990CA23E24DB69ED002B5FA4 /* FlowCoordinator.swift */; };
		990CA24224DB6C19002B5FA4 /* UIStoryboard+Constants.swift in Sources */ = {isa = PBXBuildFile; fileRef = 990CA24124DB6C19002B5FA4 /* UIStoryboard+Constants.swift */; };
		991874D424E4B28900F636FB /* UIView+Subviews.swift in Sources */ = {isa = PBXBuildFile; fileRef = 991874D324E4B28900F636FB /* UIView+Subviews.swift */; };
		992BB63424ED930600638AA4 /* SortDescriptor.swift in Sources */ = {isa = PBXBuildFile; fileRef = 992BB63324ED930600638AA4 /* SortDescriptor.swift */; };
		992BB63A24EDCF1400638AA4 /* PickupDetailViewController.swift in Sources */ = {isa = PBXBuildFile; fileRef = 992BB63924EDCF1400638AA4 /* PickupDetailViewController.swift */; };
		992BB63C24EDD01F00638AA4 /* PickupDetailViewController.storyboard in Resources */ = {isa = PBXBuildFile; fileRef = 992BB63B24EDD01F00638AA4 /* PickupDetailViewController.storyboard */; };
		992BB63E24EEE21300638AA4 /* UserController.swift in Sources */ = {isa = PBXBuildFile; fileRef = 992BB63D24EEE21300638AA4 /* UserController.swift */; };
		992BB64324EEFBAD00638AA4 /* Errors.swift in Sources */ = {isa = PBXBuildFile; fileRef = 992BB64224EEFBAD00638AA4 /* Errors.swift */; };
		992BB64524EF021600638AA4 /* MockUserDataProvider.swift in Sources */ = {isa = PBXBuildFile; fileRef = 992BB64424EF021600638AA4 /* MockUserDataProvider.swift */; };
		992BB64824EF0F4900638AA4 /* OktaAuth+Shared.swift in Sources */ = {isa = PBXBuildFile; fileRef = 992BB64724EF0F4900638AA4 /* OktaAuth+Shared.swift */; };
		992BB64A24F0319D00638AA4 /* EditCartonViewController.swift in Sources */ = {isa = PBXBuildFile; fileRef = 992BB64924F0319D00638AA4 /* EditCartonViewController.swift */; };
		992BB64C24F033F100638AA4 /* UISwipeActionsConfiguration+Constants.swift in Sources */ = {isa = PBXBuildFile; fileRef = 992BB64B24F033F100638AA4 /* UISwipeActionsConfiguration+Constants.swift */; };
		992C929124F70B0C004FCBBB /* Randomizable.swift in Sources */ = {isa = PBXBuildFile; fileRef = 992C929024F70B0C004FCBBB /* Randomizable.swift */; };
		992FBC8724FDABE10099C32D /* LabelAlignedTextField.swift in Sources */ = {isa = PBXBuildFile; fileRef = 992FBC8624FDABE10099C32D /* LabelAlignedTextField.swift */; };
		992FBC8B24FDB67D0099C32D /* EditPropertyViewModel.swift in Sources */ = {isa = PBXBuildFile; fileRef = 992FBC8A24FDB67D0099C32D /* EditPropertyViewModel.swift */; };
		992FBC8D24FDB6970099C32D /* EditPropertyView.swift in Sources */ = {isa = PBXBuildFile; fileRef = 992FBC8C24FDB6970099C32D /* EditPropertyView.swift */; };
		992FBC9024FDC01F0099C32D /* MainProfileViewModel.swift in Sources */ = {isa = PBXBuildFile; fileRef = 992FBC8F24FDC01F0099C32D /* MainProfileViewModel.swift */; };
		993B15CC24F42D8C00529517 /* InputPickerView.swift in Sources */ = {isa = PBXBuildFile; fileRef = 993B15CB24F42D8C00529517 /* InputPickerView.swift */; };
		993B15CE24F4575500529517 /* CursorlessTextField.swift in Sources */ = {isa = PBXBuildFile; fileRef = 993B15CD24F4575500529517 /* CursorlessTextField.swift */; };
		994E4B7324DDB48800C12921 /* ImpactCoordinator.swift in Sources */ = {isa = PBXBuildFile; fileRef = 994E4B7224DDB48800C12921 /* ImpactCoordinator.swift */; };
		994E4B7524DDB4A100C12921 /* PickupCoordinator.swift in Sources */ = {isa = PBXBuildFile; fileRef = 994E4B7424DDB4A100C12921 /* PickupCoordinator.swift */; };
		994E4B7724DDB55E00C12921 /* ImpactViewController.swift in Sources */ = {isa = PBXBuildFile; fileRef = 994E4B7624DDB55E00C12921 /* ImpactViewController.swift */; };
		994E4B7924DDB58300C12921 /* UtilityFunctions.swift in Sources */ = {isa = PBXBuildFile; fileRef = 994E4B7824DDB58300C12921 /* UtilityFunctions.swift */; };
		994E4B8924DDB68700C12921 /* UtilityTests.swift in Sources */ = {isa = PBXBuildFile; fileRef = 994E4B8824DDB68700C12921 /* UtilityTests.swift */; };
		99565A3E24E7032A000841F2 /* ListBackgroundColor.swift in Sources */ = {isa = PBXBuildFile; fileRef = 99565A3D24E7032A000841F2 /* ListBackgroundColor.swift */; };
		99789CC52502C832000428AC /* ProfileTests.swift in Sources */ = {isa = PBXBuildFile; fileRef = 99789CC42502C832000428AC /* ProfileTests.swift */; };
		997BF11224E20AAE00A643D8 /* TextView.swift in Sources */ = {isa = PBXBuildFile; fileRef = 997BF11124E20AAE00A643D8 /* TextView.swift */; };
		9983874824E33A0600450244 /* MockPickupProvider.swift in Sources */ = {isa = PBXBuildFile; fileRef = 9983874724E33A0600450244 /* MockPickupProvider.swift */; };
		9983874C24E4657C00450244 /* KeyboardAvoiding.swift in Sources */ = {isa = PBXBuildFile; fileRef = 9983874B24E4657C00450244 /* KeyboardAvoiding.swift */; };
		9983874E24E4658600450244 /* KeyboardDismissing.swift in Sources */ = {isa = PBXBuildFile; fileRef = 9983874D24E4658600450244 /* KeyboardDismissing.swift */; };
		9985ED1224F06E39009F108F /* SteppedSlider.swift in Sources */ = {isa = PBXBuildFile; fileRef = 9985ED1124F06E39009F108F /* SteppedSlider.swift */; };
		998913CF24DDFE54009ADBC1 /* PickupHistoryView.swift in Sources */ = {isa = PBXBuildFile; fileRef = 998913CE24DDFE54009ADBC1 /* PickupHistoryView.swift */; };
		998913D124DDFF96009ADBC1 /* PickupController.swift in Sources */ = {isa = PBXBuildFile; fileRef = 998913D024DDFF96009ADBC1 /* PickupController.swift */; };
		998913D324DDFFA8009ADBC1 /* Pickup.swift in Sources */ = {isa = PBXBuildFile; fileRef = 998913D224DDFFA8009ADBC1 /* Pickup.swift */; };
		998913D524DE0907009ADBC1 /* PickupHistoryCell.swift in Sources */ = {isa = PBXBuildFile; fileRef = 998913D424DE0907009ADBC1 /* PickupHistoryCell.swift */; };
		998913D724DE0C34009ADBC1 /* Property.swift in Sources */ = {isa = PBXBuildFile; fileRef = 998913D624DE0C33009ADBC1 /* Property.swift */; };
		998913D924DE0C90009ADBC1 /* HospitalityService.swift in Sources */ = {isa = PBXBuildFile; fileRef = 998913D824DE0C90009ADBC1 /* HospitalityService.swift */; };
		998913DB24DE1AC6009ADBC1 /* SwiftUI+Extensions.swift in Sources */ = {isa = PBXBuildFile; fileRef = 998913DA24DE1AC6009ADBC1 /* SwiftUI+Extensions.swift */; };
		9990F6E124F9B78C00DD16B5 /* StripeController.swift in Sources */ = {isa = PBXBuildFile; fileRef = 9990F6E024F9B78C00DD16B5 /* StripeController.swift */; };
		9990F6E324F9BFFE00DD16B5 /* CheckoutViewController.swift in Sources */ = {isa = PBXBuildFile; fileRef = 9990F6E224F9BFFE00DD16B5 /* CheckoutViewController.swift */; };
		9990F6E524F9C8F100DD16B5 /* UIViewController+ErrorAlert.swift in Sources */ = {isa = PBXBuildFile; fileRef = 9990F6E424F9C8F100DD16B5 /* UIViewController+ErrorAlert.swift */; };
		999B2D0E25014DEB002D3591 /* View+Alignment.swift in Sources */ = {isa = PBXBuildFile; fileRef = 999B2D0D25014DEB002D3591 /* View+Alignment.swift */; };
		999B2D1025019045002D3591 /* InverseMask.swift in Sources */ = {isa = PBXBuildFile; fileRef = 999B2D0F25019045002D3591 /* InverseMask.swift */; };
		999CBA3A24F8755E00CDF0F3 /* LoadingViewController.swift in Sources */ = {isa = PBXBuildFile; fileRef = 999CBA3924F8755E00CDF0F3 /* LoadingViewController.swift */; };
		999CBA3D24F9AFF100CDF0F3 /* Stripe.framework in Frameworks */ = {isa = PBXBuildFile; fileRef = 999CBA3C24F9AFF100CDF0F3 /* Stripe.framework */; };
		99B5790324E30F140097957D /* PickupTests.swift in Sources */ = {isa = PBXBuildFile; fileRef = 99B5790224E30F140097957D /* PickupTests.swift */; };
		99B6175B24EAF0A20099664B /* SchedulePickupViewController.swift in Sources */ = {isa = PBXBuildFile; fileRef = 99B6175A24EAF0A20099664B /* SchedulePickupViewController.swift */; };
		99B6175D24EAF0C70099664B /* SchedulePickupViewModel.swift in Sources */ = {isa = PBXBuildFile; fileRef = 99B6175C24EAF0C70099664B /* SchedulePickupViewModel.swift */; };
		99B6176124EB0C4E0099664B /* NewCartonCell.swift in Sources */ = {isa = PBXBuildFile; fileRef = 99B6176024EB0C4E0099664B /* NewCartonCell.swift */; };
		99B6176524EB256D0099664B /* NewCartonViewModel.swift in Sources */ = {isa = PBXBuildFile; fileRef = 99B6176424EB256D0099664B /* NewCartonViewModel.swift */; };
		99B6176F24EC307A0099664B /* KeyboardHandlingViewController.swift in Sources */ = {isa = PBXBuildFile; fileRef = 99B6176E24EC307A0099664B /* KeyboardHandlingViewController.swift */; };
		99B6177124EC3D010099664B /* Publisher+HandleError.swift in Sources */ = {isa = PBXBuildFile; fileRef = 99B6177024EC3D000099664B /* Publisher+HandleError.swift */; };
		99B6177324EC743F0099664B /* LoginCoordinator.swift in Sources */ = {isa = PBXBuildFile; fileRef = 99B6177224EC743F0099664B /* LoginCoordinator.swift */; };
		99BA964425001FE400821694 /* AppTabBarController.swift in Sources */ = {isa = PBXBuildFile; fileRef = 99BA964325001FE400821694 /* AppTabBarController.swift */; };
		99C0467624FD8AB400E2B005 /* ProfileCoordinator.swift in Sources */ = {isa = PBXBuildFile; fileRef = 99C0467524FD8AB400E2B005 /* ProfileCoordinator.swift */; };
		99C0467824FD8AF200E2B005 /* MainProfileView.swift in Sources */ = {isa = PBXBuildFile; fileRef = 99C0467724FD8AF200E2B005 /* MainProfileView.swift */; };
		99C0467A24FD8B9200E2B005 /* EditProfileView.swift in Sources */ = {isa = PBXBuildFile; fileRef = 99C0467924FD8B9200E2B005 /* EditProfileView.swift */; };
		99C0467C24FD8BB700E2B005 /* EditProfileViewModel.swift in Sources */ = {isa = PBXBuildFile; fileRef = 99C0467B24FD8BB700E2B005 /* EditProfileViewModel.swift */; };
		99D0166024FEA6D9001A7555 /* With.swift in Sources */ = {isa = PBXBuildFile; fileRef = 99D0165F24FEA6D8001A7555 /* With.swift */; };
		E220C32724E35E59003FF32D /* GraphQLQueries.swift in Sources */ = {isa = PBXBuildFile; fileRef = E220C32624E35E59003FF32D /* GraphQLQueries.swift */; };
		E27B4B1B24E1ED2100148E4E /* GraphQLController.swift in Sources */ = {isa = PBXBuildFile; fileRef = E27B4B1A24E1ED2100148E4E /* GraphQLController.swift */; };
<<<<<<< HEAD
		E28E911024FD541F0014DF82 /* PaymentHistoryViewController.swift in Sources */ = {isa = PBXBuildFile; fileRef = E28E910F24FD541F0014DF82 /* PaymentHistoryViewController.swift */; };
		E2B961B224E45B5400C5DF8B /* GraphQLMutations.swift in Sources */ = {isa = PBXBuildFile; fileRef = E2B961B124E45B5400C5DF8B /* GraphQLMutations.swift */; };
		E2B961B424E45BF800C5DF8B /* QueryObjects.swift in Sources */ = {isa = PBXBuildFile; fileRef = E2B961B324E45BF800C5DF8B /* QueryObjects.swift */; };
=======
		E28E911424FEBC320014DF82 /* UIElementInitializers.swift in Sources */ = {isa = PBXBuildFile; fileRef = E28E911324FEBC320014DF82 /* UIElementInitializers.swift */; };
		E2AEB12624E7460600C42ACD /* mockImpactStatsFailure.json in Resources */ = {isa = PBXBuildFile; fileRef = E2AEB12424E7371500C42ACD /* mockImpactStatsFailure.json */; };
		E2B961B224E45B5400C5DF8B /* GraphQLMutations.swift in Sources */ = {isa = PBXBuildFile; fileRef = E2B961B124E45B5400C5DF8B /* GraphQLMutations.swift */; };
		E2B961B424E45BF800C5DF8B /* QueryObjects.swift in Sources */ = {isa = PBXBuildFile; fileRef = E2B961B324E45BF800C5DF8B /* QueryObjects.swift */; };
		E2C37DE32508207C00B9F20F /* PaymentController.swift in Sources */ = {isa = PBXBuildFile; fileRef = E2E2F0EB24F844A10050BFCF /* PaymentController.swift */; };
		E2C37DE42508208100B9F20F /* MockPaymentProvider.swift in Sources */ = {isa = PBXBuildFile; fileRef = E28E911524FEEE590014DF82 /* MockPaymentProvider.swift */; };
		E2C37DE52508209A00B9F20F /* PropertyListViewModel.swift in Sources */ = {isa = PBXBuildFile; fileRef = 992FBC8824FDB2D50099C32D /* PropertyListViewModel.swift */; };
		E2C37DE92508221E00B9F20F /* PaymentCoordinator.swift in Sources */ = {isa = PBXBuildFile; fileRef = E2E2F0E724F815780050BFCF /* PaymentCoordinator.swift */; };
		E2C37DEA2508222200B9F20F /* PaymentHistoryViewController.swift in Sources */ = {isa = PBXBuildFile; fileRef = E28E910F24FD541F0014DF82 /* PaymentHistoryViewController.swift */; };
		E2C37DEB2508222600B9F20F /* PaymentHistoryCollectionViewCell.swift in Sources */ = {isa = PBXBuildFile; fileRef = E28E911124FDBFFC0014DF82 /* PaymentHistoryCollectionViewCell.swift */; };
		E2D04F8E24EEE94D00515831 /* mockPickupsByPropertyIdSuccess.json in Resources */ = {isa = PBXBuildFile; fileRef = E2D04F8C24EEDDDF00515831 /* mockPickupsByPropertyIdSuccess.json */; };
		E2D04F8F24EEE95100515831 /* mockPickupsByPropertyIdSuccess.json in Resources */ = {isa = PBXBuildFile; fileRef = E2D04F8C24EEDDDF00515831 /* mockPickupsByPropertyIdSuccess.json */; };
		E2D04F9124F0B7C300515831 /* mockPropertiesByUserIdSuccess.json in Resources */ = {isa = PBXBuildFile; fileRef = E2D04F9024F0B7C300515831 /* mockPropertiesByUserIdSuccess.json */; };
>>>>>>> 9215d374
		E2D04F9324F0D50600515831 /* Address.swift in Sources */ = {isa = PBXBuildFile; fileRef = E2D04F9224F0D50600515831 /* Address.swift */; };
		E2D302F524E5CA32008A6FAF /* User.swift in Sources */ = {isa = PBXBuildFile; fileRef = E2D302F424E5CA32008A6FAF /* User.swift */; };
		E2D302FD24E5EEA0008A6FAF /* GraphQLControllerMockDataTests.swift in Sources */ = {isa = PBXBuildFile; fileRef = E2D302FC24E5EEA0008A6FAF /* GraphQLControllerMockDataTests.swift */; };
		E2D302FF24E5F464008A6FAF /* DataLoader.swift in Sources */ = {isa = PBXBuildFile; fileRef = E2D302FE24E5F464008A6FAF /* DataLoader.swift */; };
		E2D3030124E5F9B8008A6FAF /* MockDataLoader.swift in Sources */ = {isa = PBXBuildFile; fileRef = E2D3030024E5F9B8008A6FAF /* MockDataLoader.swift */; };
		E2E2F0EA24F838170050BFCF /* Payment.swift in Sources */ = {isa = PBXBuildFile; fileRef = E2E2F0E924F838170050BFCF /* Payment.swift */; };
/* End PBXBuildFile section */

/* Begin PBXContainerItemProxy section */
		04D325392501489A005ABDEB /* PBXContainerItemProxy */ = {
			isa = PBXContainerItemProxy;
			containerPortal = 466C4268249A8748007D033E /* Project object */;
			proxyType = 1;
			remoteGlobalIDString = 466C426F249A8748007D033E;
			remoteInfo = EcoSoapBank;
		};
		994E4B8324DDB67000C12921 /* PBXContainerItemProxy */ = {
			isa = PBXContainerItemProxy;
			containerPortal = 466C4268249A8748007D033E /* Project object */;
			proxyType = 1;
			remoteGlobalIDString = 466C426F249A8748007D033E;
			remoteInfo = EcoSoapBank;
		};
/* End PBXContainerItemProxy section */

/* Begin PBXFileReference section */
		041E1E2324E1EA920052831D /* Montserrat-MediumItalic.otf */ = {isa = PBXFileReference; lastKnownFileType = file; path = "Montserrat-MediumItalic.otf"; sourceTree = "<group>"; };
		041E1E2424E1EA920052831D /* Montserrat-Bold.otf */ = {isa = PBXFileReference; lastKnownFileType = file; path = "Montserrat-Bold.otf"; sourceTree = "<group>"; };
		041E1E2524E1EA920052831D /* Montserrat-BlackItalic.otf */ = {isa = PBXFileReference; lastKnownFileType = file; path = "Montserrat-BlackItalic.otf"; sourceTree = "<group>"; };
		041E1E2624E1EA920052831D /* SIL Open Font License.txt */ = {isa = PBXFileReference; fileEncoding = 4; lastKnownFileType = text; path = "SIL Open Font License.txt"; sourceTree = "<group>"; };
		041E1E2A24E1EA920052831D /* Montserrat-BoldItalic.otf */ = {isa = PBXFileReference; lastKnownFileType = file; path = "Montserrat-BoldItalic.otf"; sourceTree = "<group>"; };
		041E1E2B24E1EA920052831D /* Montserrat-Light.otf */ = {isa = PBXFileReference; lastKnownFileType = file; path = "Montserrat-Light.otf"; sourceTree = "<group>"; };
		041E1E2C24E1EA920052831D /* Montserrat-ThinItalic.otf */ = {isa = PBXFileReference; lastKnownFileType = file; path = "Montserrat-ThinItalic.otf"; sourceTree = "<group>"; };
		041E1E2D24E1EA920052831D /* Montserrat-Thin.otf */ = {isa = PBXFileReference; lastKnownFileType = file; path = "Montserrat-Thin.otf"; sourceTree = "<group>"; };
		041E1E2F24E1EA920052831D /* Montserrat-ExtraLight.otf */ = {isa = PBXFileReference; lastKnownFileType = file; path = "Montserrat-ExtraLight.otf"; sourceTree = "<group>"; };
		041E1E3424E1EA920052831D /* Montserrat-LightItalic.otf */ = {isa = PBXFileReference; lastKnownFileType = file; path = "Montserrat-LightItalic.otf"; sourceTree = "<group>"; };
		041E1E3524E1EA920052831D /* Montserrat-Medium.otf */ = {isa = PBXFileReference; lastKnownFileType = file; path = "Montserrat-Medium.otf"; sourceTree = "<group>"; };
		041E1E3724E1EA920052831D /* Montserrat-SemiBoldItalic.otf */ = {isa = PBXFileReference; lastKnownFileType = file; path = "Montserrat-SemiBoldItalic.otf"; sourceTree = "<group>"; };
		041E1E3824E1EA920052831D /* Montserrat-ExtraBoldItalic.otf */ = {isa = PBXFileReference; lastKnownFileType = file; path = "Montserrat-ExtraBoldItalic.otf"; sourceTree = "<group>"; };
		041E1E3924E1EA920052831D /* Montserrat-Italic.otf */ = {isa = PBXFileReference; lastKnownFileType = file; path = "Montserrat-Italic.otf"; sourceTree = "<group>"; };
		041E1E3B24E1EA920052831D /* Montserrat-Regular.otf */ = {isa = PBXFileReference; lastKnownFileType = file; path = "Montserrat-Regular.otf"; sourceTree = "<group>"; };
		041E1E3E24E1EA920052831D /* Montserrat-ExtraBold.otf */ = {isa = PBXFileReference; lastKnownFileType = file; path = "Montserrat-ExtraBold.otf"; sourceTree = "<group>"; };
		041E1E3F24E1EA920052831D /* Montserrat-ExtraLightItalic.otf */ = {isa = PBXFileReference; lastKnownFileType = file; path = "Montserrat-ExtraLightItalic.otf"; sourceTree = "<group>"; };
		041E1E4424E1EA920052831D /* Montserrat-Black.otf */ = {isa = PBXFileReference; lastKnownFileType = file; path = "Montserrat-Black.otf"; sourceTree = "<group>"; };
		041E1E4724E1EA920052831D /* Montserrat-SemiBold.otf */ = {isa = PBXFileReference; lastKnownFileType = file; path = "Montserrat-SemiBold.otf"; sourceTree = "<group>"; };
		041E1E6E24E1EA970052831D /* Muli-ExtraLight.ttf */ = {isa = PBXFileReference; lastKnownFileType = file; path = "Muli-ExtraLight.ttf"; sourceTree = "<group>"; };
		041E1E6F24E1EA970052831D /* Muli-ExtraLightItalic.ttf */ = {isa = PBXFileReference; lastKnownFileType = file; path = "Muli-ExtraLightItalic.ttf"; sourceTree = "<group>"; };
		041E1E7024E1EA970052831D /* Muli-BoldItalic.ttf */ = {isa = PBXFileReference; lastKnownFileType = file; path = "Muli-BoldItalic.ttf"; sourceTree = "<group>"; };
		041E1E7224E1EA970052831D /* Muli-Semi-BoldItalic.ttf */ = {isa = PBXFileReference; lastKnownFileType = file; path = "Muli-Semi-BoldItalic.ttf"; sourceTree = "<group>"; };
		041E1E7324E1EA970052831D /* Muli-Bold.ttf */ = {isa = PBXFileReference; lastKnownFileType = file; path = "Muli-Bold.ttf"; sourceTree = "<group>"; };
		041E1E7424E1EA970052831D /* Muli-Italic.ttf */ = {isa = PBXFileReference; lastKnownFileType = file; path = "Muli-Italic.ttf"; sourceTree = "<group>"; };
		041E1E7524E1EA970052831D /* Muli-SemiBold.ttf */ = {isa = PBXFileReference; lastKnownFileType = file; path = "Muli-SemiBold.ttf"; sourceTree = "<group>"; };
		041E1E7624E1EA970052831D /* Muli-Light.ttf */ = {isa = PBXFileReference; lastKnownFileType = file; path = "Muli-Light.ttf"; sourceTree = "<group>"; };
		041E1E7724E1EA970052831D /* Muli.ttf */ = {isa = PBXFileReference; lastKnownFileType = file; path = Muli.ttf; sourceTree = "<group>"; };
		041E1E7824E1EA970052831D /* Muli-LightItalic.ttf */ = {isa = PBXFileReference; lastKnownFileType = file; path = "Muli-LightItalic.ttf"; sourceTree = "<group>"; };
		041E1E8524E1EB580052831D /* Fonts.swift */ = {isa = PBXFileReference; lastKnownFileType = sourcecode.swift; path = Fonts.swift; sourceTree = "<group>"; };
		041E1E8724E1F3890052831D /* FontTests.swift */ = {isa = PBXFileReference; lastKnownFileType = sourcecode.swift; path = FontTests.swift; sourceTree = "<group>"; };
		041E1EA624E22B1E0052831D /* Colors.swift */ = {isa = PBXFileReference; lastKnownFileType = sourcecode.swift; path = Colors.swift; sourceTree = "<group>"; };
		041E1EA824E22DF50052831D /* ColorTests.swift */ = {isa = PBXFileReference; lastKnownFileType = sourcecode.swift; path = ColorTests.swift; sourceTree = "<group>"; };
		0445F04924EC648E00A0A665 /* UserDefaults.swift */ = {isa = PBXFileReference; lastKnownFileType = sourcecode.swift; path = UserDefaults.swift; sourceTree = "<group>"; };
		0445F04B24EC7AA600A0A665 /* UserDefaultsObservation.swift */ = {isa = PBXFileReference; lastKnownFileType = sourcecode.swift; path = UserDefaultsObservation.swift; sourceTree = "<group>"; };
		0445F04D24EDD9C700A0A665 /* ESBButton.swift */ = {isa = PBXFileReference; lastKnownFileType = sourcecode.swift; path = ESBButton.swift; sourceTree = "<group>"; };
		0445F04F24EDEA7F00A0A665 /* ESBCircularImageView.swift */ = {isa = PBXFileReference; lastKnownFileType = sourcecode.swift; path = ESBCircularImageView.swift; sourceTree = "<group>"; };
		049379A424EAE7140084051B /* Images.swift */ = {isa = PBXFileReference; lastKnownFileType = sourcecode.swift; path = Images.swift; sourceTree = "<group>"; };
		049379A624EAE9FF0084051B /* UIView+Layout.swift */ = {isa = PBXFileReference; lastKnownFileType = sourcecode.swift; path = "UIView+Layout.swift"; sourceTree = "<group>"; };
		049379A824EB25600084051B /* Images.xcassets */ = {isa = PBXFileReference; lastKnownFileType = folder.assetcatalog; path = Images.xcassets; sourceTree = "<group>"; };
		04B6FEAE24FEDCDF000CC58A /* DateCoding.swift */ = {isa = PBXFileReference; lastKnownFileType = sourcecode.swift; path = DateCoding.swift; sourceTree = "<group>"; };
		04BE6D0024F03F2000DFC47D /* ImpactCellViewModelTests.swift */ = {isa = PBXFileReference; lastKnownFileType = sourcecode.swift; path = ImpactCellViewModelTests.swift; sourceTree = "<group>"; };
		04BE6D0224F041E700DFC47D /* ImpactControllerTests.swift */ = {isa = PBXFileReference; lastKnownFileType = sourcecode.swift; path = ImpactControllerTests.swift; sourceTree = "<group>"; };
		04BE6D0424F045C800DFC47D /* MockImpactProvider.swift */ = {isa = PBXFileReference; lastKnownFileType = sourcecode.swift; path = MockImpactProvider.swift; sourceTree = "<group>"; };
		04BE6D0824F05A3100DFC47D /* ImpactCellTests.swift */ = {isa = PBXFileReference; lastKnownFileType = sourcecode.swift; path = ImpactCellTests.swift; sourceTree = "<group>"; };
		04BE6D0A24F05A6300DFC47D /* ImpactViewControllerTests.swift */ = {isa = PBXFileReference; lastKnownFileType = sourcecode.swift; path = ImpactViewControllerTests.swift; sourceTree = "<group>"; };
		04C91DDA250817B2005ED433 /* ESBTextView.swift */ = {isa = PBXFileReference; lastKnownFileType = sourcecode.swift; path = ESBTextView.swift; sourceTree = "<group>"; };
		04C91DDC25082979005ED433 /* ESBNavigationController.swift */ = {isa = PBXFileReference; lastKnownFileType = sourcecode.swift; path = ESBNavigationController.swift; sourceTree = "<group>"; };
		04C91DDE25082E71005ED433 /* DarkStatusBarHostingController.swift */ = {isa = PBXFileReference; lastKnownFileType = sourcecode.swift; path = DarkStatusBarHostingController.swift; sourceTree = "<group>"; };
		04C91DDA250817B2005ED433 /* ESBTextView.swift */ = {isa = PBXFileReference; lastKnownFileType = sourcecode.swift; path = ESBTextView.swift; sourceTree = "<group>"; };
		04C91DDC25082979005ED433 /* ESBNavigationController.swift */ = {isa = PBXFileReference; lastKnownFileType = sourcecode.swift; path = ESBNavigationController.swift; sourceTree = "<group>"; };
		04C91DDE25082E71005ED433 /* DarkStatusBarHostingController.swift */ = {isa = PBXFileReference; lastKnownFileType = sourcecode.swift; path = DarkStatusBarHostingController.swift; sourceTree = "<group>"; };
		04C91DF325090633005ED433 /* UserDefaultsTests.swift */ = {isa = PBXFileReference; lastKnownFileType = sourcecode.swift; path = UserDefaultsTests.swift; sourceTree = "<group>"; };
		04C91DF52509152C005ED433 /* mockPaymentsByPropertyIdSuccess.json */ = {isa = PBXFileReference; lastKnownFileType = text.json; path = mockPaymentsByPropertyIdSuccess.json; sourceTree = "<group>"; };
		04C91DF92509207A005ED433 /* mockUserByIdFailure.json */ = {isa = PBXFileReference; lastKnownFileType = text.json; path = mockUserByIdFailure.json; sourceTree = "<group>"; };
		04C91DFD25092188005ED433 /* mockUpdateUserProfileSuccess.json */ = {isa = PBXFileReference; lastKnownFileType = text.json; path = mockUpdateUserProfileSuccess.json; sourceTree = "<group>"; };
		04C91E0125092318005ED433 /* mockPickupsByPropertyIdFailure.json */ = {isa = PBXFileReference; lastKnownFileType = text.json; path = mockPickupsByPropertyIdFailure.json; sourceTree = "<group>"; };
		04C91E032509241D005ED433 /* mockCancelPickupFailure.json */ = {isa = PBXFileReference; lastKnownFileType = text.json; path = mockCancelPickupFailure.json; sourceTree = "<group>"; };
		04C91E07250924B5005ED433 /* mockPropertiesByUserIdFailure.json */ = {isa = PBXFileReference; lastKnownFileType = text.json; path = mockPropertiesByUserIdFailure.json; sourceTree = "<group>"; };
		04C91E1025092597005ED433 /* mockUpdatePropertySuccess.json */ = {isa = PBXFileReference; lastKnownFileType = text.json; path = mockUpdatePropertySuccess.json; sourceTree = "<group>"; };
		04C91E25250929C1005ED433 /* PrintJson.swift */ = {isa = PBXFileReference; lastKnownFileType = sourcecode.swift; path = PrintJson.swift; sourceTree = "<group>"; };
		04CCD90224FD60AA00263376 /* GraphQLOperation.swift */ = {isa = PBXFileReference; lastKnownFileType = sourcecode.swift; path = GraphQLOperation.swift; sourceTree = "<group>"; };
		04CCD90424FD85CF00263376 /* HTTPMethod.swift */ = {isa = PBXFileReference; lastKnownFileType = sourcecode.swift; path = HTTPMethod.swift; sourceTree = "<group>"; };
		04CCD90624FD860B00263376 /* GraphQLError.swift */ = {isa = PBXFileReference; lastKnownFileType = sourcecode.swift; path = GraphQLError.swift; sourceTree = "<group>"; };
		04D1758624E317FB00F8929C /* ImpactStats.swift */ = {isa = PBXFileReference; lastKnownFileType = sourcecode.swift; path = ImpactStats.swift; sourceTree = "<group>"; };
		04D1758824E3453B00F8929C /* ImpactCell.swift */ = {isa = PBXFileReference; lastKnownFileType = sourcecode.swift; path = ImpactCell.swift; sourceTree = "<group>"; };
		04D1758C24E4195C00F8929C /* GradientView.swift */ = {isa = PBXFileReference; lastKnownFileType = sourcecode.swift; path = GradientView.swift; sourceTree = "<group>"; };
		04D3252E25004D57005ABDEB /* GraphQLResult.swift */ = {isa = PBXFileReference; lastKnownFileType = sourcecode.swift; path = GraphQLResult.swift; sourceTree = "<group>"; };
		04D3252E25004D57005ABDEB /* GraphQLResult.swift */ = {isa = PBXFileReference; lastKnownFileType = sourcecode.swift; path = GraphQLResult.swift; sourceTree = "<group>"; };
		04D325342501489A005ABDEB /* AsynchronousTests.xctest */ = {isa = PBXFileReference; explicitFileType = wrapper.cfbundle; includeInIndex = 0; path = AsynchronousTests.xctest; sourceTree = BUILT_PRODUCTS_DIR; };
		04D325382501489A005ABDEB /* Info.plist */ = {isa = PBXFileReference; lastKnownFileType = text.plist.xml; path = Info.plist; sourceTree = "<group>"; };
		04D6D72B24E8444C0003A585 /* BackgroundView.swift */ = {isa = PBXFileReference; lastKnownFileType = sourcecode.swift; path = BackgroundView.swift; sourceTree = "<group>"; };
		04E42DFE24F6C04600D4003E /* Keychain+Okta.swift */ = {isa = PBXFileReference; lastKnownFileType = sourcecode.swift; path = "Keychain+Okta.swift"; sourceTree = "<group>"; };
		04FEE1B524E48AB000F51D69 /* ImpactController.swift */ = {isa = PBXFileReference; lastKnownFileType = sourcecode.swift; path = ImpactController.swift; sourceTree = "<group>"; };
		04FEE1DB24E5E16600F51D69 /* ImpactCellViewModel.swift */ = {isa = PBXFileReference; lastKnownFileType = sourcecode.swift; path = ImpactCellViewModel.swift; sourceTree = "<group>"; };
		466C4270249A8748007D033E /* EcoSoapBank.app */ = {isa = PBXFileReference; explicitFileType = wrapper.application; includeInIndex = 0; path = EcoSoapBank.app; sourceTree = BUILT_PRODUCTS_DIR; };
		466C4273249A8748007D033E /* AppDelegate.swift */ = {isa = PBXFileReference; lastKnownFileType = sourcecode.swift; path = AppDelegate.swift; sourceTree = "<group>"; };
		466C4275249A8748007D033E /* SceneDelegate.swift */ = {isa = PBXFileReference; lastKnownFileType = sourcecode.swift; path = SceneDelegate.swift; sourceTree = "<group>"; };
		466C427C249A8749007D033E /* Colors.xcassets */ = {isa = PBXFileReference; lastKnownFileType = folder.assetcatalog; path = Colors.xcassets; sourceTree = "<group>"; };
		466C427F249A8749007D033E /* Base */ = {isa = PBXFileReference; lastKnownFileType = file.storyboard; name = Base; path = Base.lproj/LaunchScreen.storyboard; sourceTree = "<group>"; };
		466C4281249A8749007D033E /* Info.plist */ = {isa = PBXFileReference; lastKnownFileType = text.plist.xml; path = Info.plist; sourceTree = "<group>"; };
		466C4287249A889F007D033E /* File Organization.md */ = {isa = PBXFileReference; lastKnownFileType = net.daringfireball.markdown; path = "File Organization.md"; sourceTree = "<group>"; };
		46BEB4E024C9828800FE0CD1 /* Profile.swift */ = {isa = PBXFileReference; lastKnownFileType = sourcecode.swift; path = Profile.swift; sourceTree = "<group>"; };
		46BEB4E424C98CDC00FE0CD1 /* LoginViewController.swift */ = {isa = PBXFileReference; lastKnownFileType = sourcecode.swift; path = LoginViewController.swift; sourceTree = "<group>"; };
		46BEB4E624C98D8900FE0CD1 /* Notifications.swift */ = {isa = PBXFileReference; lastKnownFileType = sourcecode.swift; path = Notifications.swift; sourceTree = "<group>"; };
		46BF10BD24D388FF001C6753 /* UIViewController+SimpleAlert.swift */ = {isa = PBXFileReference; lastKnownFileType = sourcecode.swift; path = "UIViewController+SimpleAlert.swift"; sourceTree = "<group>"; };
		990CA23C24DB69D9002B5FA4 /* AppFlowCoordinator.swift */ = {isa = PBXFileReference; lastKnownFileType = sourcecode.swift; path = AppFlowCoordinator.swift; sourceTree = "<group>"; };
		990CA23E24DB69ED002B5FA4 /* FlowCoordinator.swift */ = {isa = PBXFileReference; lastKnownFileType = sourcecode.swift; path = FlowCoordinator.swift; sourceTree = "<group>"; };
		990CA24124DB6C19002B5FA4 /* UIStoryboard+Constants.swift */ = {isa = PBXFileReference; lastKnownFileType = sourcecode.swift; path = "UIStoryboard+Constants.swift"; sourceTree = "<group>"; };
		991874D324E4B28900F636FB /* UIView+Subviews.swift */ = {isa = PBXFileReference; fileEncoding = 4; lastKnownFileType = sourcecode.swift; name = "UIView+Subviews.swift"; path = "EcoSoapBank/Helpers/UIKit/UIView+Subviews.swift"; sourceTree = SOURCE_ROOT; };
		992BB63324ED930600638AA4 /* SortDescriptor.swift */ = {isa = PBXFileReference; lastKnownFileType = sourcecode.swift; path = SortDescriptor.swift; sourceTree = "<group>"; };
		992BB63924EDCF1400638AA4 /* PickupDetailViewController.swift */ = {isa = PBXFileReference; lastKnownFileType = sourcecode.swift; path = PickupDetailViewController.swift; sourceTree = "<group>"; };
		992BB63B24EDD01F00638AA4 /* PickupDetailViewController.storyboard */ = {isa = PBXFileReference; lastKnownFileType = file.storyboard; path = PickupDetailViewController.storyboard; sourceTree = "<group>"; };
		992BB63D24EEE21300638AA4 /* UserController.swift */ = {isa = PBXFileReference; lastKnownFileType = sourcecode.swift; path = UserController.swift; sourceTree = "<group>"; };
		992BB64224EEFBAD00638AA4 /* Errors.swift */ = {isa = PBXFileReference; lastKnownFileType = sourcecode.swift; path = Errors.swift; sourceTree = "<group>"; };
		992BB64424EF021600638AA4 /* MockUserDataProvider.swift */ = {isa = PBXFileReference; lastKnownFileType = sourcecode.swift; path = MockUserDataProvider.swift; sourceTree = "<group>"; };
		992BB64724EF0F4900638AA4 /* OktaAuth+Shared.swift */ = {isa = PBXFileReference; lastKnownFileType = sourcecode.swift; path = "OktaAuth+Shared.swift"; sourceTree = "<group>"; };
		992BB64924F0319D00638AA4 /* EditCartonViewController.swift */ = {isa = PBXFileReference; lastKnownFileType = sourcecode.swift; path = EditCartonViewController.swift; sourceTree = "<group>"; };
		992BB64B24F033F100638AA4 /* UISwipeActionsConfiguration+Constants.swift */ = {isa = PBXFileReference; lastKnownFileType = sourcecode.swift; path = "UISwipeActionsConfiguration+Constants.swift"; sourceTree = "<group>"; };
		992C929024F70B0C004FCBBB /* Randomizable.swift */ = {isa = PBXFileReference; lastKnownFileType = sourcecode.swift; path = Randomizable.swift; sourceTree = "<group>"; };
		992FBC8624FDABE10099C32D /* LabelAlignedTextField.swift */ = {isa = PBXFileReference; lastKnownFileType = sourcecode.swift; path = LabelAlignedTextField.swift; sourceTree = "<group>"; };
		992FBC8824FDB2D50099C32D /* PropertyListViewModel.swift */ = {isa = PBXFileReference; lastKnownFileType = sourcecode.swift; path = PropertyListViewModel.swift; sourceTree = "<group>"; };
		992FBC8A24FDB67D0099C32D /* EditPropertyViewModel.swift */ = {isa = PBXFileReference; lastKnownFileType = sourcecode.swift; path = EditPropertyViewModel.swift; sourceTree = "<group>"; };
		992FBC8C24FDB6970099C32D /* EditPropertyView.swift */ = {isa = PBXFileReference; lastKnownFileType = sourcecode.swift; path = EditPropertyView.swift; sourceTree = "<group>"; };
		992FBC8F24FDC01F0099C32D /* MainProfileViewModel.swift */ = {isa = PBXFileReference; lastKnownFileType = sourcecode.swift; path = MainProfileViewModel.swift; sourceTree = "<group>"; };
		993B15CB24F42D8C00529517 /* InputPickerView.swift */ = {isa = PBXFileReference; fileEncoding = 4; lastKnownFileType = sourcecode.swift; path = InputPickerView.swift; sourceTree = "<group>"; };
		993B15CD24F4575500529517 /* CursorlessTextField.swift */ = {isa = PBXFileReference; lastKnownFileType = sourcecode.swift; path = CursorlessTextField.swift; sourceTree = "<group>"; };
		994E4B7224DDB48800C12921 /* ImpactCoordinator.swift */ = {isa = PBXFileReference; lastKnownFileType = sourcecode.swift; path = ImpactCoordinator.swift; sourceTree = "<group>"; };
		994E4B7424DDB4A100C12921 /* PickupCoordinator.swift */ = {isa = PBXFileReference; lastKnownFileType = sourcecode.swift; path = PickupCoordinator.swift; sourceTree = "<group>"; };
		994E4B7624DDB55E00C12921 /* ImpactViewController.swift */ = {isa = PBXFileReference; lastKnownFileType = sourcecode.swift; path = ImpactViewController.swift; sourceTree = "<group>"; };
		994E4B7824DDB58300C12921 /* UtilityFunctions.swift */ = {isa = PBXFileReference; lastKnownFileType = sourcecode.swift; path = UtilityFunctions.swift; sourceTree = "<group>"; };
		994E4B7E24DDB67000C12921 /* EcoSoapBankTests.xctest */ = {isa = PBXFileReference; explicitFileType = wrapper.cfbundle; includeInIndex = 0; path = EcoSoapBankTests.xctest; sourceTree = BUILT_PRODUCTS_DIR; };
		994E4B8224DDB67000C12921 /* Info.plist */ = {isa = PBXFileReference; lastKnownFileType = text.plist.xml; path = Info.plist; sourceTree = "<group>"; };
		994E4B8824DDB68700C12921 /* UtilityTests.swift */ = {isa = PBXFileReference; lastKnownFileType = sourcecode.swift; path = UtilityTests.swift; sourceTree = "<group>"; };
		99565A3D24E7032A000841F2 /* ListBackgroundColor.swift */ = {isa = PBXFileReference; lastKnownFileType = sourcecode.swift; path = ListBackgroundColor.swift; sourceTree = "<group>"; };
		99789CC42502C832000428AC /* ProfileTests.swift */ = {isa = PBXFileReference; lastKnownFileType = sourcecode.swift; path = ProfileTests.swift; sourceTree = "<group>"; };
		997BF11124E20AAE00A643D8 /* TextView.swift */ = {isa = PBXFileReference; lastKnownFileType = sourcecode.swift; path = TextView.swift; sourceTree = "<group>"; };
		9983874724E33A0600450244 /* MockPickupProvider.swift */ = {isa = PBXFileReference; lastKnownFileType = sourcecode.swift; path = MockPickupProvider.swift; sourceTree = "<group>"; };
		9983874B24E4657C00450244 /* KeyboardAvoiding.swift */ = {isa = PBXFileReference; lastKnownFileType = sourcecode.swift; path = KeyboardAvoiding.swift; sourceTree = "<group>"; };
		9983874D24E4658600450244 /* KeyboardDismissing.swift */ = {isa = PBXFileReference; lastKnownFileType = sourcecode.swift; path = KeyboardDismissing.swift; sourceTree = "<group>"; };
		9985ED1124F06E39009F108F /* SteppedSlider.swift */ = {isa = PBXFileReference; lastKnownFileType = sourcecode.swift; path = SteppedSlider.swift; sourceTree = "<group>"; };
		998913CE24DDFE54009ADBC1 /* PickupHistoryView.swift */ = {isa = PBXFileReference; lastKnownFileType = sourcecode.swift; path = PickupHistoryView.swift; sourceTree = "<group>"; };
		998913D024DDFF96009ADBC1 /* PickupController.swift */ = {isa = PBXFileReference; lastKnownFileType = sourcecode.swift; path = PickupController.swift; sourceTree = "<group>"; };
		998913D224DDFFA8009ADBC1 /* Pickup.swift */ = {isa = PBXFileReference; lastKnownFileType = sourcecode.swift; path = Pickup.swift; sourceTree = "<group>"; };
		998913D424DE0907009ADBC1 /* PickupHistoryCell.swift */ = {isa = PBXFileReference; lastKnownFileType = sourcecode.swift; path = PickupHistoryCell.swift; sourceTree = "<group>"; };
		998913D624DE0C33009ADBC1 /* Property.swift */ = {isa = PBXFileReference; lastKnownFileType = sourcecode.swift; path = Property.swift; sourceTree = "<group>"; };
		998913D824DE0C90009ADBC1 /* HospitalityService.swift */ = {isa = PBXFileReference; lastKnownFileType = sourcecode.swift; path = HospitalityService.swift; sourceTree = "<group>"; };
		998913DA24DE1AC6009ADBC1 /* SwiftUI+Extensions.swift */ = {isa = PBXFileReference; lastKnownFileType = sourcecode.swift; path = "SwiftUI+Extensions.swift"; sourceTree = "<group>"; };
		9990F6E024F9B78C00DD16B5 /* StripeController.swift */ = {isa = PBXFileReference; lastKnownFileType = sourcecode.swift; path = StripeController.swift; sourceTree = "<group>"; };
		9990F6E224F9BFFE00DD16B5 /* CheckoutViewController.swift */ = {isa = PBXFileReference; lastKnownFileType = sourcecode.swift; path = CheckoutViewController.swift; sourceTree = "<group>"; };
		9990F6E424F9C8F100DD16B5 /* UIViewController+ErrorAlert.swift */ = {isa = PBXFileReference; lastKnownFileType = sourcecode.swift; path = "UIViewController+ErrorAlert.swift"; sourceTree = "<group>"; };
		999B2D0D25014DEB002D3591 /* View+Alignment.swift */ = {isa = PBXFileReference; lastKnownFileType = sourcecode.swift; path = "View+Alignment.swift"; sourceTree = "<group>"; };
		999B2D0F25019045002D3591 /* InverseMask.swift */ = {isa = PBXFileReference; lastKnownFileType = sourcecode.swift; path = InverseMask.swift; sourceTree = "<group>"; };
		999CBA3924F8755E00CDF0F3 /* LoadingViewController.swift */ = {isa = PBXFileReference; lastKnownFileType = sourcecode.swift; path = LoadingViewController.swift; sourceTree = "<group>"; };
		999CBA3C24F9AFF100CDF0F3 /* Stripe.framework */ = {isa = PBXFileReference; lastKnownFileType = wrapper.framework; name = Stripe.framework; path = Carthage/Build/iOS/Stripe.framework; sourceTree = "<group>"; };
		999CBA4124F9B08600CDF0F3 /* input.xcfilelist */ = {isa = PBXFileReference; lastKnownFileType = text.xcfilelist; path = input.xcfilelist; sourceTree = "<group>"; };
		999CBA4224F9B09200CDF0F3 /* output.xcfilelist */ = {isa = PBXFileReference; lastKnownFileType = text.xcfilelist; path = output.xcfilelist; sourceTree = "<group>"; };
		99B5790224E30F140097957D /* PickupTests.swift */ = {isa = PBXFileReference; lastKnownFileType = sourcecode.swift; path = PickupTests.swift; sourceTree = "<group>"; };
		99B6175A24EAF0A20099664B /* SchedulePickupViewController.swift */ = {isa = PBXFileReference; lastKnownFileType = sourcecode.swift; path = SchedulePickupViewController.swift; sourceTree = "<group>"; };
		99B6175C24EAF0C70099664B /* SchedulePickupViewModel.swift */ = {isa = PBXFileReference; lastKnownFileType = sourcecode.swift; path = SchedulePickupViewModel.swift; sourceTree = "<group>"; };
		99B6176024EB0C4E0099664B /* NewCartonCell.swift */ = {isa = PBXFileReference; lastKnownFileType = sourcecode.swift; path = NewCartonCell.swift; sourceTree = "<group>"; };
		99B6176424EB256D0099664B /* NewCartonViewModel.swift */ = {isa = PBXFileReference; lastKnownFileType = sourcecode.swift; path = NewCartonViewModel.swift; sourceTree = "<group>"; };
		99B6176E24EC307A0099664B /* KeyboardHandlingViewController.swift */ = {isa = PBXFileReference; lastKnownFileType = sourcecode.swift; path = KeyboardHandlingViewController.swift; sourceTree = "<group>"; };
		99B6177024EC3D000099664B /* Publisher+HandleError.swift */ = {isa = PBXFileReference; lastKnownFileType = sourcecode.swift; path = "Publisher+HandleError.swift"; sourceTree = "<group>"; };
		99B6177224EC743F0099664B /* LoginCoordinator.swift */ = {isa = PBXFileReference; lastKnownFileType = sourcecode.swift; path = LoginCoordinator.swift; sourceTree = "<group>"; };
		99BA964325001FE400821694 /* AppTabBarController.swift */ = {isa = PBXFileReference; lastKnownFileType = sourcecode.swift; path = AppTabBarController.swift; sourceTree = "<group>"; };
		99C0467524FD8AB400E2B005 /* ProfileCoordinator.swift */ = {isa = PBXFileReference; lastKnownFileType = sourcecode.swift; path = ProfileCoordinator.swift; sourceTree = "<group>"; };
		99C0467724FD8AF200E2B005 /* MainProfileView.swift */ = {isa = PBXFileReference; lastKnownFileType = sourcecode.swift; path = MainProfileView.swift; sourceTree = "<group>"; };
		99C0467924FD8B9200E2B005 /* EditProfileView.swift */ = {isa = PBXFileReference; lastKnownFileType = sourcecode.swift; path = EditProfileView.swift; sourceTree = "<group>"; };
		99C0467B24FD8BB700E2B005 /* EditProfileViewModel.swift */ = {isa = PBXFileReference; lastKnownFileType = sourcecode.swift; path = EditProfileViewModel.swift; sourceTree = "<group>"; };
		99D0165F24FEA6D8001A7555 /* With.swift */ = {isa = PBXFileReference; lastKnownFileType = sourcecode.swift; path = With.swift; sourceTree = "<group>"; };
		E220C32624E35E59003FF32D /* GraphQLQueries.swift */ = {isa = PBXFileReference; lastKnownFileType = sourcecode.swift; path = GraphQLQueries.swift; sourceTree = "<group>"; };
		E27B4B1A24E1ED2100148E4E /* GraphQLController.swift */ = {isa = PBXFileReference; lastKnownFileType = sourcecode.swift; path = GraphQLController.swift; sourceTree = "<group>"; };
		E28E910F24FD541F0014DF82 /* PaymentHistoryViewController.swift */ = {isa = PBXFileReference; lastKnownFileType = sourcecode.swift; name = PaymentHistoryViewController.swift; path = EcoSoapBank/Payment/PaymentHistoryViewController.swift; sourceTree = SOURCE_ROOT; };
		E28E911124FDBFFC0014DF82 /* PaymentHistoryCollectionViewCell.swift */ = {isa = PBXFileReference; lastKnownFileType = sourcecode.swift; name = PaymentHistoryCollectionViewCell.swift; path = EcoSoapBank/Payment/PaymentHistoryCollectionViewCell.swift; sourceTree = SOURCE_ROOT; };
		E28E911324FEBC320014DF82 /* UIElementInitializers.swift */ = {isa = PBXFileReference; lastKnownFileType = sourcecode.swift; path = UIElementInitializers.swift; sourceTree = "<group>"; };
		E28E911524FEEE590014DF82 /* MockPaymentProvider.swift */ = {isa = PBXFileReference; lastKnownFileType = sourcecode.swift; path = MockPaymentProvider.swift; sourceTree = "<group>"; };
		E2AEB12424E7371500C42ACD /* mockImpactStatsFailure.json */ = {isa = PBXFileReference; lastKnownFileType = text.json; path = mockImpactStatsFailure.json; sourceTree = "<group>"; };
		E2B961B124E45B5400C5DF8B /* GraphQLMutations.swift */ = {isa = PBXFileReference; lastKnownFileType = sourcecode.swift; path = GraphQLMutations.swift; sourceTree = "<group>"; };
		E2B961B324E45BF800C5DF8B /* QueryObjects.swift */ = {isa = PBXFileReference; lastKnownFileType = sourcecode.swift; path = QueryObjects.swift; sourceTree = "<group>"; };
		E2D04F8C24EEDDDF00515831 /* mockPickupsByPropertyIdSuccess.json */ = {isa = PBXFileReference; lastKnownFileType = text.json; path = mockPickupsByPropertyIdSuccess.json; sourceTree = "<group>"; };
		E2D04F9024F0B7C300515831 /* mockPropertiesByUserIdSuccess.json */ = {isa = PBXFileReference; lastKnownFileType = text.json; path = mockPropertiesByUserIdSuccess.json; sourceTree = "<group>"; };
		E2D04F9224F0D50600515831 /* Address.swift */ = {isa = PBXFileReference; lastKnownFileType = sourcecode.swift; path = Address.swift; sourceTree = "<group>"; };
		E2D04F9524F1653000515831 /* GraphQLControllerTests.swift */ = {isa = PBXFileReference; lastKnownFileType = sourcecode.swift; path = GraphQLControllerTests.swift; sourceTree = "<group>"; };
		E2D04F9724F16C1D00515831 /* mockSchedulePickupSuccess.json */ = {isa = PBXFileReference; lastKnownFileType = text.json; path = mockSchedulePickupSuccess.json; sourceTree = "<group>"; };
		E2D04F9A24F1726A00515831 /* mockCancelPickupSuccess.json */ = {isa = PBXFileReference; lastKnownFileType = text.json; path = mockCancelPickupSuccess.json; sourceTree = "<group>"; };
		E2D302EC24E5B260008A6FAF /* mockImpactStatsByPropertyId.json */ = {isa = PBXFileReference; lastKnownFileType = text.json; path = mockImpactStatsByPropertyId.json; sourceTree = "<group>"; };
		E2D302EE24E5B489008A6FAF /* mockUserByIdInput.json */ = {isa = PBXFileReference; lastKnownFileType = text.json; path = mockUserByIdInput.json; sourceTree = "<group>"; };
		E2D302F424E5CA32008A6FAF /* User.swift */ = {isa = PBXFileReference; lastKnownFileType = sourcecode.swift; path = User.swift; sourceTree = "<group>"; };
		E2D302FC24E5EEA0008A6FAF /* GraphQLControllerMockDataTests.swift */ = {isa = PBXFileReference; lastKnownFileType = sourcecode.swift; path = GraphQLControllerMockDataTests.swift; sourceTree = "<group>"; };
		E2D302FE24E5F464008A6FAF /* DataLoader.swift */ = {isa = PBXFileReference; lastKnownFileType = sourcecode.swift; path = DataLoader.swift; sourceTree = "<group>"; };
		E2D3030024E5F9B8008A6FAF /* MockDataLoader.swift */ = {isa = PBXFileReference; lastKnownFileType = sourcecode.swift; path = MockDataLoader.swift; sourceTree = "<group>"; };
		E2E2F0E724F815780050BFCF /* PaymentCoordinator.swift */ = {isa = PBXFileReference; lastKnownFileType = sourcecode.swift; name = PaymentCoordinator.swift; path = EcoSoapBank/Payment/PaymentCoordinator.swift; sourceTree = SOURCE_ROOT; };
		E2E2F0E924F838170050BFCF /* Payment.swift */ = {isa = PBXFileReference; lastKnownFileType = sourcecode.swift; path = Payment.swift; sourceTree = "<group>"; };
		E2E2F0EB24F844A10050BFCF /* PaymentController.swift */ = {isa = PBXFileReference; lastKnownFileType = sourcecode.swift; path = PaymentController.swift; sourceTree = "<group>"; };
/* End PBXFileReference section */

/* Begin PBXFrameworksBuildPhase section */
		04D325312501489A005ABDEB /* Frameworks */ = {
			isa = PBXFrameworksBuildPhase;
			buildActionMask = 2147483647;
			files = (
			);
			runOnlyForDeploymentPostprocessing = 0;
		};
		466C426D249A8748007D033E /* Frameworks */ = {
			isa = PBXFrameworksBuildPhase;
			buildActionMask = 2147483647;
			files = (
				042CD96024F585AA00ADFCB5 /* KeychainAccess in Frameworks */,
				041E1E2124E1E1510052831D /* OktaAuth in Frameworks */,
				999CBA3D24F9AFF100CDF0F3 /* Stripe.framework in Frameworks */,
			);
			runOnlyForDeploymentPostprocessing = 0;
		};
		994E4B7B24DDB67000C12921 /* Frameworks */ = {
			isa = PBXFrameworksBuildPhase;
			buildActionMask = 2147483647;
			files = (
			);
			runOnlyForDeploymentPostprocessing = 0;
		};
/* End PBXFrameworksBuildPhase section */

/* Begin PBXGroup section */
		041E1E2224E1EA920052831D /* montserrat */ = {
			isa = PBXGroup;
			children = (
				041E1E2324E1EA920052831D /* Montserrat-MediumItalic.otf */,
				041E1E2424E1EA920052831D /* Montserrat-Bold.otf */,
				041E1E2524E1EA920052831D /* Montserrat-BlackItalic.otf */,
				041E1E2A24E1EA920052831D /* Montserrat-BoldItalic.otf */,
				041E1E2B24E1EA920052831D /* Montserrat-Light.otf */,
				041E1E2C24E1EA920052831D /* Montserrat-ThinItalic.otf */,
				041E1E2D24E1EA920052831D /* Montserrat-Thin.otf */,
				041E1E2F24E1EA920052831D /* Montserrat-ExtraLight.otf */,
				041E1E3424E1EA920052831D /* Montserrat-LightItalic.otf */,
				041E1E3524E1EA920052831D /* Montserrat-Medium.otf */,
				041E1E3724E1EA920052831D /* Montserrat-SemiBoldItalic.otf */,
				041E1E3824E1EA920052831D /* Montserrat-ExtraBoldItalic.otf */,
				041E1E3924E1EA920052831D /* Montserrat-Italic.otf */,
				041E1E3B24E1EA920052831D /* Montserrat-Regular.otf */,
				041E1E3E24E1EA920052831D /* Montserrat-ExtraBold.otf */,
				041E1E3F24E1EA920052831D /* Montserrat-ExtraLightItalic.otf */,
				041E1E4424E1EA920052831D /* Montserrat-Black.otf */,
				041E1E4724E1EA920052831D /* Montserrat-SemiBold.otf */,
			);
			path = montserrat;
			sourceTree = "<group>";
		};
		041E1E6D24E1EA970052831D /* muli */ = {
			isa = PBXGroup;
			children = (
				041E1E6E24E1EA970052831D /* Muli-ExtraLight.ttf */,
				041E1E6F24E1EA970052831D /* Muli-ExtraLightItalic.ttf */,
				041E1E7024E1EA970052831D /* Muli-BoldItalic.ttf */,
				041E1E7224E1EA970052831D /* Muli-Semi-BoldItalic.ttf */,
				041E1E7324E1EA970052831D /* Muli-Bold.ttf */,
				041E1E7424E1EA970052831D /* Muli-Italic.ttf */,
				041E1E7524E1EA970052831D /* Muli-SemiBold.ttf */,
				041E1E7624E1EA970052831D /* Muli-Light.ttf */,
				041E1E7724E1EA970052831D /* Muli.ttf */,
				041E1E7824E1EA970052831D /* Muli-LightItalic.ttf */,
			);
			path = muli;
			sourceTree = "<group>";
		};
		041E1E8424E1EA9C0052831D /* Fonts */ = {
			isa = PBXGroup;
			children = (
				041E1E2624E1EA920052831D /* SIL Open Font License.txt */,
				041E1E6D24E1EA970052831D /* muli */,
				041E1E2224E1EA920052831D /* montserrat */,
			);
			path = Fonts;
			sourceTree = "<group>";
		};
		04BE6D0C24F05ABB00DFC47D /* Impact Tests */ = {
			isa = PBXGroup;
			children = (
				04BE6D0824F05A3100DFC47D /* ImpactCellTests.swift */,
				04BE6D0A24F05A6300DFC47D /* ImpactViewControllerTests.swift */,
				04BE6D0024F03F2000DFC47D /* ImpactCellViewModelTests.swift */,
				04BE6D0224F041E700DFC47D /* ImpactControllerTests.swift */,
			);
			path = "Impact Tests";
			sourceTree = "<group>";
		};
		04D1758E24E41DF500F8929C /* Custom Views */ = {
			isa = PBXGroup;
			children = (
				04D6D72B24E8444C0003A585 /* BackgroundView.swift */,
				0445F04F24EDEA7F00A0A665 /* ESBCircularImageView.swift */,
				04D1758C24E4195C00F8929C /* GradientView.swift */,
				04C91DDA250817B2005ED433 /* ESBTextView.swift */,
				99B6176E24EC307A0099664B /* KeyboardHandlingViewController.swift */,
				0445F04D24EDD9C700A0A665 /* ESBButton.swift */,
				993B15CB24F42D8C00529517 /* InputPickerView.swift */,
				993B15CD24F4575500529517 /* CursorlessTextField.swift */,
				9985ED1124F06E39009F108F /* SteppedSlider.swift */,
				999CBA3924F8755E00CDF0F3 /* LoadingViewController.swift */,
			);
			path = "Custom Views";
			sourceTree = "<group>";
		};
		04D325352501489A005ABDEB /* AsynchronousTests */ = {
			isa = PBXGroup;
			children = (
				E2D04F9524F1653000515831 /* GraphQLControllerTests.swift */,
				04D325382501489A005ABDEB /* Info.plist */,
			);
			path = AsynchronousTests;
			sourceTree = "<group>";
		};
		465DAA2724BD0BC100D94C24 /* App */ = {
			isa = PBXGroup;
			children = (
				041E1E8424E1EA9C0052831D /* Fonts */,
				466C427C249A8749007D033E /* Colors.xcassets */,
				049379A824EB25600084051B /* Images.xcassets */,
				990CA23C24DB69D9002B5FA4 /* AppFlowCoordinator.swift */,
				04C91DDE25082E71005ED433 /* DarkStatusBarHostingController.swift */,
				04C91DDC25082979005ED433 /* ESBNavigationController.swift */,
				99BA964325001FE400821694 /* AppTabBarController.swift */,
				466C4273249A8748007D033E /* AppDelegate.swift */,
				466C4275249A8748007D033E /* SceneDelegate.swift */,
				466C427E249A8749007D033E /* LaunchScreen.storyboard */,
			);
			path = App;
			sourceTree = "<group>";
		};
		466C4267249A8748007D033E = {
			isa = PBXGroup;
			children = (
				466C4272249A8748007D033E /* EcoSoapBank */,
				994E4B7F24DDB67000C12921 /* EcoSoapBankTests */,
				04D325352501489A005ABDEB /* AsynchronousTests */,
				466C4271249A8748007D033E /* Products */,
				999CBA3B24F9AFF100CDF0F3 /* Frameworks */,
				999CBA4124F9B08600CDF0F3 /* input.xcfilelist */,
				999CBA4224F9B09200CDF0F3 /* output.xcfilelist */,
			);
			sourceTree = "<group>";
		};
		466C4271249A8748007D033E /* Products */ = {
			isa = PBXGroup;
			children = (
				466C4270249A8748007D033E /* EcoSoapBank.app */,
				994E4B7E24DDB67000C12921 /* EcoSoapBankTests.xctest */,
				04D325342501489A005ABDEB /* AsynchronousTests.xctest */,
			);
			name = Products;
			sourceTree = "<group>";
		};
		466C4272249A8748007D033E /* EcoSoapBank */ = {
			isa = PBXGroup;
			children = (
				E27B4B1924E1ECE800148E4E /* Network Controller */,
				994E4B6D24DDAEA800C12921 /* Impact */,
				994E4B6E24DDAEB100C12921 /* Pickups */,
				994E4B6F24DDAEB700C12921 /* Payment */,
				99C0467424FD8AA500E2B005 /* Profile */,
				46BEB4EF24C98ED900FE0CD1 /* Login */,
				46BEB4EB24C98EB400FE0CD1 /* Model */,
				46BEB4EC24C98EBB00FE0CD1 /* Model Controller */,
				46BEB4EA24C98EA300FE0CD1 /* Helpers */,
				465DAA2724BD0BC100D94C24 /* App */,
				04D1758E24E41DF500F8929C /* Custom Views */,
				466C4281249A8749007D033E /* Info.plist */,
				466C4287249A889F007D033E /* File Organization.md */,
			);
			path = EcoSoapBank;
			sourceTree = "<group>";
		};
		46BEB4EA24C98EA300FE0CD1 /* Helpers */ = {
			isa = PBXGroup;
			children = (
				9921943324E49AC300E16C16 /* UIKit */,
				9983874F24E4694400450244 /* SwiftUI */,
				46BEB4E624C98D8900FE0CD1 /* Notifications.swift */,
				992BB63324ED930600638AA4 /* SortDescriptor.swift */,
				994E4B7824DDB58300C12921 /* UtilityFunctions.swift */,
				04B6FEAE24FEDCDF000CC58A /* DateCoding.swift */,
				0445F04924EC648E00A0A665 /* UserDefaults.swift */,
				0445F04B24EC7AA600A0A665 /* UserDefaultsObservation.swift */,
				E2D302FE24E5F464008A6FAF /* DataLoader.swift */,
				E2D3030024E5F9B8008A6FAF /* MockDataLoader.swift */,
				99B6177024EC3D000099664B /* Publisher+HandleError.swift */,
				992BB64224EEFBAD00638AA4 /* Errors.swift */,
				992C929024F70B0C004FCBBB /* Randomizable.swift */,
				990CA23E24DB69ED002B5FA4 /* FlowCoordinator.swift */,
<<<<<<< HEAD
				04C91E25250929C1005ED433 /* PrintJson.swift */,
=======
				E28E911324FEBC320014DF82 /* UIElementInitializers.swift */,
>>>>>>> 9215d374
			);
			path = Helpers;
			sourceTree = "<group>";
		};
		46BEB4EB24C98EB400FE0CD1 /* Model */ = {
			isa = PBXGroup;
			children = (
				46BEB4E024C9828800FE0CD1 /* Profile.swift */,
				998913D224DDFFA8009ADBC1 /* Pickup.swift */,
				998913D824DE0C90009ADBC1 /* HospitalityService.swift */,
				998913D624DE0C33009ADBC1 /* Property.swift */,
				04D1758624E317FB00F8929C /* ImpactStats.swift */,
				E2D302F424E5CA32008A6FAF /* User.swift */,
				E2D04F9224F0D50600515831 /* Address.swift */,
				E2E2F0E924F838170050BFCF /* Payment.swift */,
			);
			path = Model;
			sourceTree = "<group>";
		};
		46BEB4EC24C98EBB00FE0CD1 /* Model Controller */ = {
			isa = PBXGroup;
			children = (
				04FEE1B524E48AB000F51D69 /* ImpactController.swift */,
				998913D024DDFF96009ADBC1 /* PickupController.swift */,
				992BB63D24EEE21300638AA4 /* UserController.swift */,
				9990F6E024F9B78C00DD16B5 /* StripeController.swift */,
				992BB64624EF08E400638AA4 /* Mock Providers */,
			);
			path = "Model Controller";
			sourceTree = "<group>";
		};
		46BEB4EF24C98ED900FE0CD1 /* Login */ = {
			isa = PBXGroup;
			children = (
				99B6177224EC743F0099664B /* LoginCoordinator.swift */,
				46BEB4E424C98CDC00FE0CD1 /* LoginViewController.swift */,
			);
			path = Login;
			sourceTree = "<group>";
		};
		9921943324E49AC300E16C16 /* UIKit */ = {
			isa = PBXGroup;
			children = (
				041E1E8524E1EB580052831D /* Fonts.swift */,
				041E1EA624E22B1E0052831D /* Colors.swift */,
				049379A424EAE7140084051B /* Images.swift */,
				46BF10BD24D388FF001C6753 /* UIViewController+SimpleAlert.swift */,
				990CA24124DB6C19002B5FA4 /* UIStoryboard+Constants.swift */,
				991874D324E4B28900F636FB /* UIView+Subviews.swift */,
				049379A624EAE9FF0084051B /* UIView+Layout.swift */,
				992BB64B24F033F100638AA4 /* UISwipeActionsConfiguration+Constants.swift */,
				9990F6E424F9C8F100DD16B5 /* UIViewController+ErrorAlert.swift */,
			);
			path = UIKit;
			sourceTree = "<group>";
		};
		992BB64624EF08E400638AA4 /* Mock Providers */ = {
			isa = PBXGroup;
			children = (
				9983874724E33A0600450244 /* MockPickupProvider.swift */,
				04BE6D0424F045C800DFC47D /* MockImpactProvider.swift */,
				992BB64424EF021600638AA4 /* MockUserDataProvider.swift */,
			);
			path = "Mock Providers";
			sourceTree = "<group>";
		};
		992C928F24F6EFF6004FCBBB /* Helper Tests */ = {
			isa = PBXGroup;
			children = (
				994E4B8824DDB68700C12921 /* UtilityTests.swift */,
				041E1E8724E1F3890052831D /* FontTests.swift */,
				041E1EA824E22DF50052831D /* ColorTests.swift */,
				04C91DF325090633005ED433 /* UserDefaultsTests.swift */,
			);
			path = "Helper Tests";
			sourceTree = "<group>";
		};
		992FBC8E24FDBA890099C32D /* Views */ = {
			isa = PBXGroup;
			children = (
				99C0467724FD8AF200E2B005 /* MainProfileView.swift */,
				99C0467924FD8B9200E2B005 /* EditProfileView.swift */,
				992FBC8C24FDB6970099C32D /* EditPropertyView.swift */,
			);
			path = Views;
			sourceTree = "<group>";
		};
		994E4B6D24DDAEA800C12921 /* Impact */ = {
			isa = PBXGroup;
			children = (
				994E4B7224DDB48800C12921 /* ImpactCoordinator.swift */,
				994E4B7624DDB55E00C12921 /* ImpactViewController.swift */,
				04D1758824E3453B00F8929C /* ImpactCell.swift */,
				04FEE1DB24E5E16600F51D69 /* ImpactCellViewModel.swift */,
			);
			path = Impact;
			sourceTree = "<group>";
		};
		994E4B6E24DDAEB100C12921 /* Pickups */ = {
			isa = PBXGroup;
			children = (
				994E4B7424DDB4A100C12921 /* PickupCoordinator.swift */,
				99B6175C24EAF0C70099664B /* SchedulePickupViewModel.swift */,
				99B6176424EB256D0099664B /* NewCartonViewModel.swift */,
				9985ED1324F08BC5009F108F /* Views */,
			);
			path = Pickups;
			sourceTree = "<group>";
		};
		994E4B6F24DDAEB700C12921 /* Payment */ = {
			isa = PBXGroup;
			children = (
				E2E2F0E724F815780050BFCF /* PaymentCoordinator.swift */,
				E28E910F24FD541F0014DF82 /* PaymentHistoryViewController.swift */,
				E28E911124FDBFFC0014DF82 /* PaymentHistoryCollectionViewCell.swift */,
				9990F6E224F9BFFE00DD16B5 /* CheckoutViewController.swift */,
				E2E2F0EB24F844A10050BFCF /* PaymentController.swift */,
				E28E911524FEEE590014DF82 /* MockPaymentProvider.swift */,
			);
			path = Payment;
			sourceTree = "<group>";
		};
		994E4B7F24DDB67000C12921 /* EcoSoapBankTests */ = {
			isa = PBXGroup;
			children = (
				994E4B8224DDB67000C12921 /* Info.plist */,
				E2AEB12324E736E300C42ACD /* Mock Data */,
				992C928F24F6EFF6004FCBBB /* Helper Tests */,
				04BE6D0C24F05ABB00DFC47D /* Impact Tests */,
				99B5790224E30F140097957D /* PickupTests.swift */,
				99789CC42502C832000428AC /* ProfileTests.swift */,
				E2D302FC24E5EEA0008A6FAF /* GraphQLControllerMockDataTests.swift */,
			);
			path = EcoSoapBankTests;
			sourceTree = "<group>";
		};
		99789CC62502C891000428AC /* View Models */ = {
			isa = PBXGroup;
			children = (
				992FBC8F24FDC01F0099C32D /* MainProfileViewModel.swift */,
				992FBC8824FDB2D50099C32D /* PropertyListViewModel.swift */,
				99C0467B24FD8BB700E2B005 /* EditProfileViewModel.swift */,
				992FBC8A24FDB67D0099C32D /* EditPropertyViewModel.swift */,
			);
			path = "View Models";
			sourceTree = "<group>";
		};
		9983874F24E4694400450244 /* SwiftUI */ = {
			isa = PBXGroup;
			children = (
				998913DA24DE1AC6009ADBC1 /* SwiftUI+Extensions.swift */,
				9983874B24E4657C00450244 /* KeyboardAvoiding.swift */,
				9983874D24E4658600450244 /* KeyboardDismissing.swift */,
				997BF11124E20AAE00A643D8 /* TextView.swift */,
				99565A3D24E7032A000841F2 /* ListBackgroundColor.swift */,
				992FBC8624FDABE10099C32D /* LabelAlignedTextField.swift */,
				99D0165F24FEA6D8001A7555 /* With.swift */,
				999B2D0D25014DEB002D3591 /* View+Alignment.swift */,
				999B2D0F25019045002D3591 /* InverseMask.swift */,
			);
			path = SwiftUI;
			sourceTree = "<group>";
		};
		9985ED1324F08BC5009F108F /* Views */ = {
			isa = PBXGroup;
			children = (
				998913CE24DDFE54009ADBC1 /* PickupHistoryView.swift */,
				998913D424DE0907009ADBC1 /* PickupHistoryCell.swift */,
				992BB63924EDCF1400638AA4 /* PickupDetailViewController.swift */,
				992BB63B24EDD01F00638AA4 /* PickupDetailViewController.storyboard */,
				99B6175A24EAF0A20099664B /* SchedulePickupViewController.swift */,
				99B6176024EB0C4E0099664B /* NewCartonCell.swift */,
				992BB64924F0319D00638AA4 /* EditCartonViewController.swift */,
			);
			path = Views;
			sourceTree = "<group>";
		};
		999CBA3B24F9AFF100CDF0F3 /* Frameworks */ = {
			isa = PBXGroup;
			children = (
				999CBA3C24F9AFF100CDF0F3 /* Stripe.framework */,
			);
			name = Frameworks;
			sourceTree = "<group>";
		};
		99C0467424FD8AA500E2B005 /* Profile */ = {
			isa = PBXGroup;
			children = (
				99C0467524FD8AB400E2B005 /* ProfileCoordinator.swift */,
				99789CC62502C891000428AC /* View Models */,
				992FBC8E24FDBA890099C32D /* Views */,
			);
			path = Profile;
			sourceTree = "<group>";
		};
		E27B4B1924E1ECE800148E4E /* Network Controller */ = {
			isa = PBXGroup;
			children = (
				E27B4B1A24E1ED2100148E4E /* GraphQLController.swift */,
				04CCD90224FD60AA00263376 /* GraphQLOperation.swift */,
				04D3252E25004D57005ABDEB /* GraphQLResult.swift */,
				E220C32624E35E59003FF32D /* GraphQLQueries.swift */,
				E2B961B124E45B5400C5DF8B /* GraphQLMutations.swift */,
				E2B961B324E45BF800C5DF8B /* QueryObjects.swift */,
				04CCD90424FD85CF00263376 /* HTTPMethod.swift */,
				04CCD90624FD860B00263376 /* GraphQLError.swift */,
				992BB64724EF0F4900638AA4 /* OktaAuth+Shared.swift */,
				04E42DFE24F6C04600D4003E /* Keychain+Okta.swift */,
			);
			path = "Network Controller";
			sourceTree = "<group>";
		};
		E2AEB12324E736E300C42ACD /* Mock Data */ = {
			isa = PBXGroup;
			children = (
				E2D302EC24E5B260008A6FAF /* mockImpactStatsByPropertyId.json */,
				E2D302EE24E5B489008A6FAF /* mockUserByIdInput.json */,
				04C91DF92509207A005ED433 /* mockUserByIdFailure.json */,
				E2AEB12424E7371500C42ACD /* mockImpactStatsFailure.json */,
				E2D04F8C24EEDDDF00515831 /* mockPickupsByPropertyIdSuccess.json */,
				04C91E0125092318005ED433 /* mockPickupsByPropertyIdFailure.json */,
				04C91DFD25092188005ED433 /* mockUpdateUserProfileSuccess.json */,
				E2D04F9024F0B7C300515831 /* mockPropertiesByUserIdSuccess.json */,
				04C91E07250924B5005ED433 /* mockPropertiesByUserIdFailure.json */,
				E2D04F9724F16C1D00515831 /* mockSchedulePickupSuccess.json */,
				E2D04F9A24F1726A00515831 /* mockCancelPickupSuccess.json */,
				04C91E032509241D005ED433 /* mockCancelPickupFailure.json */,
				04C91E1025092597005ED433 /* mockUpdatePropertySuccess.json */,
				04C91DF52509152C005ED433 /* mockPaymentsByPropertyIdSuccess.json */,
			);
			path = "Mock Data";
			sourceTree = "<group>";
		};
/* End PBXGroup section */

/* Begin PBXNativeTarget section */
		04D325332501489A005ABDEB /* AsynchronousTests */ = {
			isa = PBXNativeTarget;
			buildConfigurationList = 04D3253D2501489A005ABDEB /* Build configuration list for PBXNativeTarget "AsynchronousTests" */;
			buildPhases = (
				04D325302501489A005ABDEB /* Sources */,
				04D325312501489A005ABDEB /* Frameworks */,
				04D325322501489A005ABDEB /* Resources */,
			);
			buildRules = (
			);
			dependencies = (
				04D3253A2501489A005ABDEB /* PBXTargetDependency */,
			);
			name = AsynchronousTests;
			productName = AsynchronousTests;
			productReference = 04D325342501489A005ABDEB /* AsynchronousTests.xctest */;
			productType = "com.apple.product-type.bundle.unit-test";
		};
		466C426F249A8748007D033E /* EcoSoapBank */ = {
			isa = PBXNativeTarget;
			buildConfigurationList = 466C4284249A8749007D033E /* Build configuration list for PBXNativeTarget "EcoSoapBank" */;
			buildPhases = (
				466C426C249A8748007D033E /* Sources */,
				466C426D249A8748007D033E /* Frameworks */,
				466C426E249A8748007D033E /* Resources */,
				9998716224E1AD26000A993E /* SwiftLint */,
				999CBA4024F9B02800CDF0F3 /* Carthage */,
			);
			buildRules = (
			);
			dependencies = (
			);
			name = EcoSoapBank;
			packageProductDependencies = (
				041E1E2024E1E1510052831D /* OktaAuth */,
				042CD95F24F585AA00ADFCB5 /* KeychainAccess */,
			);
			productName = LabsScaffolding;
			productReference = 466C4270249A8748007D033E /* EcoSoapBank.app */;
			productType = "com.apple.product-type.application";
		};
		994E4B7D24DDB67000C12921 /* EcoSoapBankTests */ = {
			isa = PBXNativeTarget;
			buildConfigurationList = 994E4B8524DDB67000C12921 /* Build configuration list for PBXNativeTarget "EcoSoapBankTests" */;
			buildPhases = (
				994E4B7A24DDB67000C12921 /* Sources */,
				994E4B7B24DDB67000C12921 /* Frameworks */,
				994E4B7C24DDB67000C12921 /* Resources */,
			);
			buildRules = (
			);
			dependencies = (
				994E4B8424DDB67000C12921 /* PBXTargetDependency */,
			);
			name = EcoSoapBankTests;
			productName = EcoSoapBankTests;
			productReference = 994E4B7E24DDB67000C12921 /* EcoSoapBankTests.xctest */;
			productType = "com.apple.product-type.bundle.unit-test";
		};
/* End PBXNativeTarget section */

/* Begin PBXProject section */
		466C4268249A8748007D033E /* Project object */ = {
			isa = PBXProject;
			attributes = {
				LastSwiftUpdateCheck = 1160;
				LastUpgradeCheck = 1150;
				ORGANIZATIONNAME = "Spencer Curtis";
				TargetAttributes = {
					04D325332501489A005ABDEB = {
						CreatedOnToolsVersion = 11.6;
						TestTargetID = 466C426F249A8748007D033E;
					};
					466C426F249A8748007D033E = {
						CreatedOnToolsVersion = 11.5;
					};
					994E4B7D24DDB67000C12921 = {
						CreatedOnToolsVersion = 11.6;
						TestTargetID = 466C426F249A8748007D033E;
					};
				};
			};
			buildConfigurationList = 466C426B249A8748007D033E /* Build configuration list for PBXProject "EcoSoapBank" */;
			compatibilityVersion = "Xcode 9.3";
			developmentRegion = en;
			hasScannedForEncodings = 0;
			knownRegions = (
				en,
				Base,
				de,
				"zh-Hans",
				ja,
				nb,
				es,
				it,
				fr,
				fi,
				nl,
				"zh-HK",
				mt,
				"en-GB",
				da,
				"es-419",
				"nn-NO",
				"fr-CA",
				sv,
				ko,
				"zh-Hant",
				hu,
				tr,
				"pt-BR",
				ru,
				"pt-PT",
			);
			mainGroup = 466C4267249A8748007D033E;
			packageReferences = (
				041E1E1F24E1E1510052831D /* XCRemoteSwiftPackageReference "OktaAuth" */,
				042CD95E24F585AA00ADFCB5 /* XCRemoteSwiftPackageReference "KeychainAccess" */,
			);
			productRefGroup = 466C4271249A8748007D033E /* Products */;
			projectDirPath = "";
			projectRoot = "";
			targets = (
				466C426F249A8748007D033E /* EcoSoapBank */,
				994E4B7D24DDB67000C12921 /* EcoSoapBankTests */,
				04D325332501489A005ABDEB /* AsynchronousTests */,
			);
		};
/* End PBXProject section */

/* Begin PBXResourcesBuildPhase section */
		04D325322501489A005ABDEB /* Resources */ = {
			isa = PBXResourcesBuildPhase;
			buildActionMask = 2147483647;
			files = (
			);
			runOnlyForDeploymentPostprocessing = 0;
		};
		466C426E249A8748007D033E /* Resources */ = {
			isa = PBXResourcesBuildPhase;
			buildActionMask = 2147483647;
			files = (
				041E1E4824E1EA920052831D /* Montserrat-MediumItalic.otf in Resources */,
				466C4280249A8749007D033E /* LaunchScreen.storyboard in Resources */,
				041E1E5924E1EA920052831D /* Montserrat-LightItalic.otf in Resources */,
				466C427D249A8749007D033E /* Colors.xcassets in Resources */,
				041E1E4F24E1EA920052831D /* Montserrat-BoldItalic.otf in Resources */,
				041E1E7924E1EA970052831D /* Muli-ExtraLight.ttf in Resources */,
				041E1E5024E1EA920052831D /* Montserrat-Light.otf in Resources */,
				041E1E6024E1EA920052831D /* Montserrat-Regular.otf in Resources */,
				041E1E4B24E1EA920052831D /* SIL Open Font License.txt in Resources */,
				049379A924EB25600084051B /* Images.xcassets in Resources */,
				041E1E7B24E1EA970052831D /* Muli-BoldItalic.ttf in Resources */,
				041E1E5D24E1EA920052831D /* Montserrat-ExtraBoldItalic.otf in Resources */,
				041E1E6324E1EA920052831D /* Montserrat-ExtraBold.otf in Resources */,
				041E1E6924E1EA920052831D /* Montserrat-Black.otf in Resources */,
				041E1E8124E1EA970052831D /* Muli-Light.ttf in Resources */,
				041E1E5E24E1EA920052831D /* Montserrat-Italic.otf in Resources */,
				041E1E5424E1EA920052831D /* Montserrat-ExtraLight.otf in Resources */,
				041E1E7A24E1EA970052831D /* Muli-ExtraLightItalic.ttf in Resources */,
				041E1E5A24E1EA920052831D /* Montserrat-Medium.otf in Resources */,
				041E1E5224E1EA920052831D /* Montserrat-Thin.otf in Resources */,
				041E1E4924E1EA920052831D /* Montserrat-Bold.otf in Resources */,
				041E1E6424E1EA920052831D /* Montserrat-ExtraLightItalic.otf in Resources */,
				041E1E8324E1EA970052831D /* Muli-LightItalic.ttf in Resources */,
				041E1E7F24E1EA970052831D /* Muli-Italic.ttf in Resources */,
				041E1E8224E1EA970052831D /* Muli.ttf in Resources */,
				041E1E7E24E1EA970052831D /* Muli-Bold.ttf in Resources */,
				041E1E5124E1EA920052831D /* Montserrat-ThinItalic.otf in Resources */,
				041E1E7D24E1EA970052831D /* Muli-Semi-BoldItalic.ttf in Resources */,
				992BB63C24EDD01F00638AA4 /* PickupDetailViewController.storyboard in Resources */,
				041E1E5C24E1EA920052831D /* Montserrat-SemiBoldItalic.otf in Resources */,
				041E1E8024E1EA970052831D /* Muli-SemiBold.ttf in Resources */,
				041E1E4A24E1EA920052831D /* Montserrat-BlackItalic.otf in Resources */,
				041E1E6C24E1EA920052831D /* Montserrat-SemiBold.otf in Resources */,
			);
			runOnlyForDeploymentPostprocessing = 0;
		};
		994E4B7C24DDB67000C12921 /* Resources */ = {
			isa = PBXResourcesBuildPhase;
			buildActionMask = 2147483647;
			files = (
				04C91E22250928EE005ED433 /* mockCancelPickupFailure.json in Resources */,
				04C91E19250928C7005ED433 /* mockUpdateUserProfileSuccess.json in Resources */,
				041E1E8C24E1F78D0052831D /* Muli-BoldItalic.ttf in Resources */,
				041E1EA524E1F7970052831D /* Montserrat-SemiBold.otf in Resources */,
				04C91E16250928BD005ED433 /* mockImpactStatsFailure.json in Resources */,
				041E1E9D24E1F7970052831D /* Montserrat-Medium.otf in Resources */,
				041E1E8F24E1F78D0052831D /* Muli-Italic.ttf in Resources */,
				041E1E9A24E1F7970052831D /* Montserrat-Thin.otf in Resources */,
				04C91E14250928B7005ED433 /* mockUserByIdInput.json in Resources */,
				04C91E1F250928E6005ED433 /* mockPropertiesByUserIdFailure.json in Resources */,
				04C91E15250928BA005ED433 /* mockUserByIdFailure.json in Resources */,
				041E1E9F24E1F7970052831D /* Montserrat-ExtraBoldItalic.otf in Resources */,
				041E1EA224E1F7970052831D /* Montserrat-ExtraBold.otf in Resources */,
				04C91E13250928B2005ED433 /* mockImpactStatsByPropertyId.json in Resources */,
				041E1E8E24E1F78D0052831D /* Muli-Bold.ttf in Resources */,
				041E1E8A24E1F78D0052831D /* Muli-ExtraLight.ttf in Resources */,
				041E1EA324E1F7970052831D /* Montserrat-ExtraLightItalic.otf in Resources */,
				041E1E9024E1F78D0052831D /* Muli-SemiBold.ttf in Resources */,
				041E1E9924E1F7970052831D /* Montserrat-ThinItalic.otf in Resources */,
				041E1E9824E1F7970052831D /* Montserrat-Light.otf in Resources */,
				041E1E9624E1F7970052831D /* Montserrat-BlackItalic.otf in Resources */,
				041E1EA124E1F7970052831D /* Montserrat-Regular.otf in Resources */,
				04C91E23250928F2005ED433 /* mockUpdatePropertySuccess.json in Resources */,
				04C91E24250928F5005ED433 /* mockPaymentsByPropertyIdSuccess.json in Resources */,
				041E1EA024E1F7970052831D /* Montserrat-Italic.otf in Resources */,
				04C91E20250928E8005ED433 /* mockSchedulePickupSuccess.json in Resources */,
				041E1E8D24E1F78D0052831D /* Muli-Semi-BoldItalic.ttf in Resources */,
				04C91E18250928C3005ED433 /* mockPickupsByPropertyIdFailure.json in Resources */,
				041E1E9324E1F78D0052831D /* Muli-LightItalic.ttf in Resources */,
				041E1E9E24E1F7970052831D /* Montserrat-SemiBoldItalic.otf in Resources */,
				041E1E9C24E1F7970052831D /* Montserrat-LightItalic.otf in Resources */,
				041E1E9224E1F78D0052831D /* Muli.ttf in Resources */,
				041E1E9124E1F78D0052831D /* Muli-Light.ttf in Resources */,
				041E1E9424E1F7970052831D /* Montserrat-MediumItalic.otf in Resources */,
				041E1EA424E1F7970052831D /* Montserrat-Black.otf in Resources */,
				04C91E17250928C0005ED433 /* mockPickupsByPropertyIdSuccess.json in Resources */,
				04C91E21250928EB005ED433 /* mockCancelPickupSuccess.json in Resources */,
				041E1E9724E1F7970052831D /* Montserrat-BoldItalic.otf in Resources */,
				041E1E8B24E1F78D0052831D /* Muli-ExtraLightItalic.ttf in Resources */,
				04C91E1E250928E3005ED433 /* mockPropertiesByUserIdSuccess.json in Resources */,
				041E1E9B24E1F7970052831D /* Montserrat-ExtraLight.otf in Resources */,
				041E1E9524E1F7970052831D /* Montserrat-Bold.otf in Resources */,
			);
			runOnlyForDeploymentPostprocessing = 0;
		};
/* End PBXResourcesBuildPhase section */

/* Begin PBXShellScriptBuildPhase section */
		9998716224E1AD26000A993E /* SwiftLint */ = {
			isa = PBXShellScriptBuildPhase;
			buildActionMask = 2147483647;
			files = (
			);
			inputFileListPaths = (
			);
			inputPaths = (
			);
			name = SwiftLint;
			outputFileListPaths = (
			);
			outputPaths = (
			);
			runOnlyForDeploymentPostprocessing = 0;
			shellPath = /bin/sh;
			shellScript = "if which swiftlint >/dev/null; then\n  swiftlint\nelse\n  echo \"warning: SwiftLint not installed, download from https://github.com/realm/SwiftLint\"\nfi\n";
		};
		999CBA4024F9B02800CDF0F3 /* Carthage */ = {
			isa = PBXShellScriptBuildPhase;
			buildActionMask = 2147483647;
			files = (
			);
			inputFileListPaths = (
				"$(SRCROOT)/input.xcfilelist",
			);
			inputPaths = (
			);
			name = Carthage;
			outputFileListPaths = (
				"$(SRCROOT)/output.xcfilelist",
			);
			outputPaths = (
			);
			runOnlyForDeploymentPostprocessing = 0;
			shellPath = /bin/sh;
			shellScript = "/usr/local/bin/carthage copy-frameworks\n";
		};
/* End PBXShellScriptBuildPhase section */

/* Begin PBXSourcesBuildPhase section */
		04D325302501489A005ABDEB /* Sources */ = {
			isa = PBXSourcesBuildPhase;
			buildActionMask = 2147483647;
			files = (
				04D3253E250148E5005ABDEB /* GraphQLControllerTests.swift in Sources */,
			);
			runOnlyForDeploymentPostprocessing = 0;
		};
		466C426C249A8748007D033E /* Sources */ = {
			isa = PBXSourcesBuildPhase;
			buildActionMask = 2147483647;
			files = (
				E2C37DE52508209A00B9F20F /* PropertyListViewModel.swift in Sources */,
				E2C37DE42508208100B9F20F /* MockPaymentProvider.swift in Sources */,
				E2C37DE32508207C00B9F20F /* PaymentController.swift in Sources */,
				992BB63E24EEE21300638AA4 /* UserController.swift in Sources */,
				E2D302FF24E5F464008A6FAF /* DataLoader.swift in Sources */,
				04CCD90324FD60AA00263376 /* GraphQLOperation.swift in Sources */,
				992BB64C24F033F100638AA4 /* UISwipeActionsConfiguration+Constants.swift in Sources */,
				992BB64824EF0F4900638AA4 /* OktaAuth+Shared.swift in Sources */,
				99B6176124EB0C4E0099664B /* NewCartonCell.swift in Sources */,
				9983874E24E4658600450244 /* KeyboardDismissing.swift in Sources */,
				E27B4B1B24E1ED2100148E4E /* GraphQLController.swift in Sources */,
				04D1758D24E4195C00F8929C /* GradientView.swift in Sources */,
				049379A724EAE9FF0084051B /* UIView+Layout.swift in Sources */,
				992BB63A24EDCF1400638AA4 /* PickupDetailViewController.swift in Sources */,
				99BA964425001FE400821694 /* AppTabBarController.swift in Sources */,
				99D0166024FEA6D9001A7555 /* With.swift in Sources */,
				04E42DFF24F6C04600D4003E /* Keychain+Okta.swift in Sources */,
				46BF10BE24D388FF001C6753 /* UIViewController+SimpleAlert.swift in Sources */,
				992FBC8B24FDB67D0099C32D /* EditPropertyViewModel.swift in Sources */,
				9990F6E124F9B78C00DD16B5 /* StripeController.swift in Sources */,
				041E1E8624E1EB580052831D /* Fonts.swift in Sources */,
				990CA24224DB6C19002B5FA4 /* UIStoryboard+Constants.swift in Sources */,
				992BB63424ED930600638AA4 /* SortDescriptor.swift in Sources */,
				994E4B7324DDB48800C12921 /* ImpactCoordinator.swift in Sources */,
				992FBC9024FDC01F0099C32D /* MainProfileViewModel.swift in Sources */,
				04FEE1DC24E5E16600F51D69 /* ImpactCellViewModel.swift in Sources */,
				999CBA3A24F8755E00CDF0F3 /* LoadingViewController.swift in Sources */,
				99C0467824FD8AF200E2B005 /* MainProfileView.swift in Sources */,
				990CA23F24DB69ED002B5FA4 /* FlowCoordinator.swift in Sources */,
				99B6177124EC3D010099664B /* Publisher+HandleError.swift in Sources */,
				994E4B7524DDB4A100C12921 /* PickupCoordinator.swift in Sources */,
				99C0467A24FD8B9200E2B005 /* EditProfileView.swift in Sources */,
				99B6175D24EAF0C70099664B /* SchedulePickupViewModel.swift in Sources */,
				998913D324DDFFA8009ADBC1 /* Pickup.swift in Sources */,
				46BEB4E724C98D8900FE0CD1 /* Notifications.swift in Sources */,
				E28E911424FEBC320014DF82 /* UIElementInitializers.swift in Sources */,
				46BEB4E124C9828800FE0CD1 /* Profile.swift in Sources */,
				993B15CE24F4575500529517 /* CursorlessTextField.swift in Sources */,
				99B6177324EC743F0099664B /* LoginCoordinator.swift in Sources */,
				990CA23D24DB69D9002B5FA4 /* AppFlowCoordinator.swift in Sources */,
				04D6D72C24E8444C0003A585 /* BackgroundView.swift in Sources */,
				04C91DDD25082979005ED433 /* ESBNavigationController.swift in Sources */,
				04FEE1B624E48AB000F51D69 /* ImpactController.swift in Sources */,
				993B15CC24F42D8C00529517 /* InputPickerView.swift in Sources */,
				E2C37DEB2508222600B9F20F /* PaymentHistoryCollectionViewCell.swift in Sources */,
				041E1EA724E22B1E0052831D /* Colors.swift in Sources */,
				992BB64524EF021600638AA4 /* MockUserDataProvider.swift in Sources */,
				994E4B7924DDB58300C12921 /* UtilityFunctions.swift in Sources */,
				9990F6E324F9BFFE00DD16B5 /* CheckoutViewController.swift in Sources */,
				99B6175B24EAF0A20099664B /* SchedulePickupViewController.swift in Sources */,
				994E4B7724DDB55E00C12921 /* ImpactViewController.swift in Sources */,
				998913D524DE0907009ADBC1 /* PickupHistoryCell.swift in Sources */,
				0445F04C24EC7AA600A0A665 /* UserDefaultsObservation.swift in Sources */,
				0445F05024EDEA7F00A0A665 /* ESBCircularImageView.swift in Sources */,
				998913CF24DDFE54009ADBC1 /* PickupHistoryView.swift in Sources */,
				992BB64A24F0319D00638AA4 /* EditCartonViewController.swift in Sources */,
				998913D724DE0C34009ADBC1 /* Property.swift in Sources */,
				04BE6D0524F045C800DFC47D /* MockImpactProvider.swift in Sources */,
				E2B961B424E45BF800C5DF8B /* QueryObjects.swift in Sources */,
				99B6176F24EC307A0099664B /* KeyboardHandlingViewController.swift in Sources */,
				99C0467624FD8AB400E2B005 /* ProfileCoordinator.swift in Sources */,
				E2C37DEA2508222200B9F20F /* PaymentHistoryViewController.swift in Sources */,
				992BB64324EEFBAD00638AA4 /* Errors.swift in Sources */,
				04C91DDB250817B2005ED433 /* ESBTextView.swift in Sources */,
				E2D302F524E5CA32008A6FAF /* User.swift in Sources */,
				99B6176524EB256D0099664B /* NewCartonViewModel.swift in Sources */,
				9983874824E33A0600450244 /* MockPickupProvider.swift in Sources */,
				04B6FEAF24FEDCDF000CC58A /* DateCoding.swift in Sources */,
				04D3252F25004D57005ABDEB /* GraphQLResult.swift in Sources */,
				997BF11224E20AAE00A643D8 /* TextView.swift in Sources */,
				0445F04A24EC648E00A0A665 /* UserDefaults.swift in Sources */,
				E2D04F9324F0D50600515831 /* Address.swift in Sources */,
				998913D124DDFF96009ADBC1 /* PickupController.swift in Sources */,
				04CCD90524FD85CF00263376 /* HTTPMethod.swift in Sources */,
				9990F6E524F9C8F100DD16B5 /* UIViewController+ErrorAlert.swift in Sources */,
				466C4274249A8748007D033E /* AppDelegate.swift in Sources */,
				E2D3030124E5F9B8008A6FAF /* MockDataLoader.swift in Sources */,
				999B2D0E25014DEB002D3591 /* View+Alignment.swift in Sources */,
				9983874C24E4657C00450244 /* KeyboardAvoiding.swift in Sources */,
				E2E2F0EA24F838170050BFCF /* Payment.swift in Sources */,
				99565A3E24E7032A000841F2 /* ListBackgroundColor.swift in Sources */,
				992FBC8724FDABE10099C32D /* LabelAlignedTextField.swift in Sources */,
				E2C37DE92508221E00B9F20F /* PaymentCoordinator.swift in Sources */,
				04CCD90724FD860B00263376 /* GraphQLError.swift in Sources */,
				04D1758724E317FB00F8929C /* ImpactStats.swift in Sources */,
				04D1758924E3453B00F8929C /* ImpactCell.swift in Sources */,
				46BEB4E524C98CDC00FE0CD1 /* LoginViewController.swift in Sources */,
				992FBC8D24FDB6970099C32D /* EditPropertyView.swift in Sources */,
				0445F04E24EDD9C700A0A665 /* ESBButton.swift in Sources */,
				999B2D1025019045002D3591 /* InverseMask.swift in Sources */,
				992C929124F70B0C004FCBBB /* Randomizable.swift in Sources */,
				99C0467C24FD8BB700E2B005 /* EditProfileViewModel.swift in Sources */,
				E220C32724E35E59003FF32D /* GraphQLQueries.swift in Sources */,
				998913DB24DE1AC6009ADBC1 /* SwiftUI+Extensions.swift in Sources */,
				E2B961B224E45B5400C5DF8B /* GraphQLMutations.swift in Sources */,
				998913D924DE0C90009ADBC1 /* HospitalityService.swift in Sources */,
				049379A524EAE7140084051B /* Images.swift in Sources */,
				466C4276249A8748007D033E /* SceneDelegate.swift in Sources */,
				9985ED1224F06E39009F108F /* SteppedSlider.swift in Sources */,
				04C91DDF25082E71005ED433 /* DarkStatusBarHostingController.swift in Sources */,
				991874D424E4B28900F636FB /* UIView+Subviews.swift in Sources */,
				04C91E26250929C1005ED433 /* PrintJson.swift in Sources */,
			);
			runOnlyForDeploymentPostprocessing = 0;
		};
		994E4B7A24DDB67000C12921 /* Sources */ = {
			isa = PBXSourcesBuildPhase;
			buildActionMask = 2147483647;
			files = (
				041E1E8824E1F3890052831D /* FontTests.swift in Sources */,
				994E4B8924DDB68700C12921 /* UtilityTests.swift in Sources */,
				04BE6D0324F041E700DFC47D /* ImpactControllerTests.swift in Sources */,
				04BE6D0924F05A3100DFC47D /* ImpactCellTests.swift in Sources */,
				E2D302FD24E5EEA0008A6FAF /* GraphQLControllerMockDataTests.swift in Sources */,
				99789CC52502C832000428AC /* ProfileTests.swift in Sources */,
				041E1EA924E22DF50052831D /* ColorTests.swift in Sources */,
				04C91DF425090633005ED433 /* UserDefaultsTests.swift in Sources */,
				04BE6D0124F03F2000DFC47D /* ImpactCellViewModelTests.swift in Sources */,
				04BE6D0B24F05A6300DFC47D /* ImpactViewControllerTests.swift in Sources */,
				99B5790324E30F140097957D /* PickupTests.swift in Sources */,
			);
			runOnlyForDeploymentPostprocessing = 0;
		};
/* End PBXSourcesBuildPhase section */

/* Begin PBXTargetDependency section */
		04D3253A2501489A005ABDEB /* PBXTargetDependency */ = {
			isa = PBXTargetDependency;
			target = 466C426F249A8748007D033E /* EcoSoapBank */;
			targetProxy = 04D325392501489A005ABDEB /* PBXContainerItemProxy */;
		};
		994E4B8424DDB67000C12921 /* PBXTargetDependency */ = {
			isa = PBXTargetDependency;
			target = 466C426F249A8748007D033E /* EcoSoapBank */;
			targetProxy = 994E4B8324DDB67000C12921 /* PBXContainerItemProxy */;
		};
/* End PBXTargetDependency section */

/* Begin PBXVariantGroup section */
		466C427E249A8749007D033E /* LaunchScreen.storyboard */ = {
			isa = PBXVariantGroup;
			children = (
				466C427F249A8749007D033E /* Base */,
			);
			name = LaunchScreen.storyboard;
			sourceTree = "<group>";
		};
/* End PBXVariantGroup section */

/* Begin XCBuildConfiguration section */
		04D3253B2501489A005ABDEB /* Debug */ = {
			isa = XCBuildConfiguration;
			buildSettings = {
				BUNDLE_LOADER = "$(TEST_HOST)";
				CODE_SIGN_STYLE = Automatic;
				DEVELOPMENT_TEAM = "";
				INFOPLIST_FILE = AsynchronousTests/Info.plist;
				IPHONEOS_DEPLOYMENT_TARGET = 13.6;
				LD_RUNPATH_SEARCH_PATHS = (
					"$(inherited)",
					"@executable_path/Frameworks",
					"@loader_path/Frameworks",
				);
				PRODUCT_BUNDLE_IDENTIFIER = com.swiftstudent.AsynchronousTests;
				PRODUCT_NAME = "$(TARGET_NAME)";
				SWIFT_VERSION = 5.0;
				TARGETED_DEVICE_FAMILY = "1,2";
				TEST_HOST = "$(BUILT_PRODUCTS_DIR)/EcoSoapBank.app/EcoSoapBank";
			};
			name = Debug;
		};
		04D3253C2501489A005ABDEB /* Release */ = {
			isa = XCBuildConfiguration;
			buildSettings = {
				BUNDLE_LOADER = "$(TEST_HOST)";
				CODE_SIGN_STYLE = Automatic;
				DEVELOPMENT_TEAM = "";
				INFOPLIST_FILE = AsynchronousTests/Info.plist;
				IPHONEOS_DEPLOYMENT_TARGET = 13.6;
				LD_RUNPATH_SEARCH_PATHS = (
					"$(inherited)",
					"@executable_path/Frameworks",
					"@loader_path/Frameworks",
				);
				PRODUCT_BUNDLE_IDENTIFIER = com.swiftstudent.AsynchronousTests;
				PRODUCT_NAME = "$(TARGET_NAME)";
				SWIFT_VERSION = 5.0;
				TARGETED_DEVICE_FAMILY = "1,2";
				TEST_HOST = "$(BUILT_PRODUCTS_DIR)/EcoSoapBank.app/EcoSoapBank";
			};
			name = Release;
		};
		466C4282249A8749007D033E /* Debug */ = {
			isa = XCBuildConfiguration;
			buildSettings = {
				ALWAYS_SEARCH_USER_PATHS = NO;
				CLANG_ANALYZER_NONNULL = YES;
				CLANG_ANALYZER_NUMBER_OBJECT_CONVERSION = YES_AGGRESSIVE;
				CLANG_CXX_LANGUAGE_STANDARD = "gnu++14";
				CLANG_CXX_LIBRARY = "libc++";
				CLANG_ENABLE_MODULES = YES;
				CLANG_ENABLE_OBJC_ARC = YES;
				CLANG_ENABLE_OBJC_WEAK = YES;
				CLANG_WARN_BLOCK_CAPTURE_AUTORELEASING = YES;
				CLANG_WARN_BOOL_CONVERSION = YES;
				CLANG_WARN_COMMA = YES;
				CLANG_WARN_CONSTANT_CONVERSION = YES;
				CLANG_WARN_DEPRECATED_OBJC_IMPLEMENTATIONS = YES;
				CLANG_WARN_DIRECT_OBJC_ISA_USAGE = YES_ERROR;
				CLANG_WARN_DOCUMENTATION_COMMENTS = YES;
				CLANG_WARN_EMPTY_BODY = YES;
				CLANG_WARN_ENUM_CONVERSION = YES;
				CLANG_WARN_INFINITE_RECURSION = YES;
				CLANG_WARN_INT_CONVERSION = YES;
				CLANG_WARN_NON_LITERAL_NULL_CONVERSION = YES;
				CLANG_WARN_OBJC_IMPLICIT_RETAIN_SELF = YES;
				CLANG_WARN_OBJC_LITERAL_CONVERSION = YES;
				CLANG_WARN_OBJC_ROOT_CLASS = YES_ERROR;
				CLANG_WARN_RANGE_LOOP_ANALYSIS = YES;
				CLANG_WARN_STRICT_PROTOTYPES = YES;
				CLANG_WARN_SUSPICIOUS_MOVE = YES;
				CLANG_WARN_UNGUARDED_AVAILABILITY = YES_AGGRESSIVE;
				CLANG_WARN_UNREACHABLE_CODE = YES;
				CLANG_WARN__DUPLICATE_METHOD_MATCH = YES;
				COPY_PHASE_STRIP = NO;
				DEBUG_INFORMATION_FORMAT = dwarf;
				ENABLE_STRICT_OBJC_MSGSEND = YES;
				ENABLE_TESTABILITY = YES;
				GCC_C_LANGUAGE_STANDARD = gnu11;
				GCC_DYNAMIC_NO_PIC = NO;
				GCC_NO_COMMON_BLOCKS = YES;
				GCC_OPTIMIZATION_LEVEL = 0;
				GCC_PREPROCESSOR_DEFINITIONS = (
					"DEBUG=1",
					"$(inherited)",
				);
				GCC_WARN_64_TO_32_BIT_CONVERSION = YES;
				GCC_WARN_ABOUT_RETURN_TYPE = YES_ERROR;
				GCC_WARN_UNDECLARED_SELECTOR = YES;
				GCC_WARN_UNINITIALIZED_AUTOS = YES_AGGRESSIVE;
				GCC_WARN_UNUSED_FUNCTION = YES;
				GCC_WARN_UNUSED_VARIABLE = YES;
				IPHONEOS_DEPLOYMENT_TARGET = 13.5;
				MTL_ENABLE_DEBUG_INFO = INCLUDE_SOURCE;
				MTL_FAST_MATH = YES;
				ONLY_ACTIVE_ARCH = YES;
				SDKROOT = iphoneos;
				SWIFT_ACTIVE_COMPILATION_CONDITIONS = DEBUG;
				SWIFT_OPTIMIZATION_LEVEL = "-Onone";
			};
			name = Debug;
		};
		466C4283249A8749007D033E /* Release */ = {
			isa = XCBuildConfiguration;
			buildSettings = {
				ALWAYS_SEARCH_USER_PATHS = NO;
				CLANG_ANALYZER_NONNULL = YES;
				CLANG_ANALYZER_NUMBER_OBJECT_CONVERSION = YES_AGGRESSIVE;
				CLANG_CXX_LANGUAGE_STANDARD = "gnu++14";
				CLANG_CXX_LIBRARY = "libc++";
				CLANG_ENABLE_MODULES = YES;
				CLANG_ENABLE_OBJC_ARC = YES;
				CLANG_ENABLE_OBJC_WEAK = YES;
				CLANG_WARN_BLOCK_CAPTURE_AUTORELEASING = YES;
				CLANG_WARN_BOOL_CONVERSION = YES;
				CLANG_WARN_COMMA = YES;
				CLANG_WARN_CONSTANT_CONVERSION = YES;
				CLANG_WARN_DEPRECATED_OBJC_IMPLEMENTATIONS = YES;
				CLANG_WARN_DIRECT_OBJC_ISA_USAGE = YES_ERROR;
				CLANG_WARN_DOCUMENTATION_COMMENTS = YES;
				CLANG_WARN_EMPTY_BODY = YES;
				CLANG_WARN_ENUM_CONVERSION = YES;
				CLANG_WARN_INFINITE_RECURSION = YES;
				CLANG_WARN_INT_CONVERSION = YES;
				CLANG_WARN_NON_LITERAL_NULL_CONVERSION = YES;
				CLANG_WARN_OBJC_IMPLICIT_RETAIN_SELF = YES;
				CLANG_WARN_OBJC_LITERAL_CONVERSION = YES;
				CLANG_WARN_OBJC_ROOT_CLASS = YES_ERROR;
				CLANG_WARN_RANGE_LOOP_ANALYSIS = YES;
				CLANG_WARN_STRICT_PROTOTYPES = YES;
				CLANG_WARN_SUSPICIOUS_MOVE = YES;
				CLANG_WARN_UNGUARDED_AVAILABILITY = YES_AGGRESSIVE;
				CLANG_WARN_UNREACHABLE_CODE = YES;
				CLANG_WARN__DUPLICATE_METHOD_MATCH = YES;
				COPY_PHASE_STRIP = NO;
				DEBUG_INFORMATION_FORMAT = "dwarf-with-dsym";
				ENABLE_NS_ASSERTIONS = NO;
				ENABLE_STRICT_OBJC_MSGSEND = YES;
				GCC_C_LANGUAGE_STANDARD = gnu11;
				GCC_NO_COMMON_BLOCKS = YES;
				GCC_WARN_64_TO_32_BIT_CONVERSION = YES;
				GCC_WARN_ABOUT_RETURN_TYPE = YES_ERROR;
				GCC_WARN_UNDECLARED_SELECTOR = YES;
				GCC_WARN_UNINITIALIZED_AUTOS = YES_AGGRESSIVE;
				GCC_WARN_UNUSED_FUNCTION = YES;
				GCC_WARN_UNUSED_VARIABLE = YES;
				IPHONEOS_DEPLOYMENT_TARGET = 13.5;
				MTL_ENABLE_DEBUG_INFO = NO;
				MTL_FAST_MATH = YES;
				SDKROOT = iphoneos;
				SWIFT_COMPILATION_MODE = wholemodule;
				SWIFT_OPTIMIZATION_LEVEL = "-O";
				VALIDATE_PRODUCT = YES;
			};
			name = Release;
		};
		466C4285249A8749007D033E /* Debug */ = {
			isa = XCBuildConfiguration;
			buildSettings = {
				ASSETCATALOG_COMPILER_APPICON_NAME = AppIcon;
				CODE_SIGN_STYLE = Automatic;
				FRAMEWORK_SEARCH_PATHS = (
					"$(inherited)",
					"$(PROJECT_DIR)/Carthage/Build/iOS",
				);
				INFOPLIST_FILE = EcoSoapBank/Info.plist;
				IPHONEOS_DEPLOYMENT_TARGET = 13.0;
				LD_RUNPATH_SEARCH_PATHS = (
					"$(inherited)",
					"@executable_path/Frameworks",
				);
				PRODUCT_BUNDLE_IDENTIFIER = com.LambdaSchool.EcoSoapBankA;
				PRODUCT_NAME = EcoSoapBank;
				SWIFT_VERSION = 5.0;
				TARGETED_DEVICE_FAMILY = 1;
			};
			name = Debug;
		};
		466C4286249A8749007D033E /* Release */ = {
			isa = XCBuildConfiguration;
			buildSettings = {
				ASSETCATALOG_COMPILER_APPICON_NAME = AppIcon;
				CODE_SIGN_STYLE = Automatic;
				FRAMEWORK_SEARCH_PATHS = (
					"$(inherited)",
					"$(PROJECT_DIR)/Carthage/Build/iOS",
				);
				INFOPLIST_FILE = EcoSoapBank/Info.plist;
				IPHONEOS_DEPLOYMENT_TARGET = 13.0;
				LD_RUNPATH_SEARCH_PATHS = (
					"$(inherited)",
					"@executable_path/Frameworks",
				);
				PRODUCT_BUNDLE_IDENTIFIER = com.LambdaSchool.EcoSoapBankA;
				PRODUCT_NAME = EcoSoapBank;
				SWIFT_VERSION = 5.0;
				TARGETED_DEVICE_FAMILY = 1;
			};
			name = Release;
		};
		994E4B8624DDB67000C12921 /* Debug */ = {
			isa = XCBuildConfiguration;
			buildSettings = {
				BUNDLE_LOADER = "$(TEST_HOST)";
				CODE_SIGN_STYLE = Automatic;
				INFOPLIST_FILE = EcoSoapBankTests/Info.plist;
				IPHONEOS_DEPLOYMENT_TARGET = 13.6;
				LD_RUNPATH_SEARCH_PATHS = (
					"$(inherited)",
					"@executable_path/Frameworks",
					"@loader_path/Frameworks",
				);
				PRODUCT_BUNDLE_IDENTIFIER = com.LambdaSchool.EcoSoapBankTests;
				PRODUCT_NAME = "$(TARGET_NAME)";
				SWIFT_VERSION = 5.0;
				TARGETED_DEVICE_FAMILY = "1,2";
				TEST_HOST = "$(BUILT_PRODUCTS_DIR)/EcoSoapBank.app/EcoSoapBank";
			};
			name = Debug;
		};
		994E4B8724DDB67000C12921 /* Release */ = {
			isa = XCBuildConfiguration;
			buildSettings = {
				BUNDLE_LOADER = "$(TEST_HOST)";
				CODE_SIGN_STYLE = Automatic;
				INFOPLIST_FILE = EcoSoapBankTests/Info.plist;
				IPHONEOS_DEPLOYMENT_TARGET = 13.6;
				LD_RUNPATH_SEARCH_PATHS = (
					"$(inherited)",
					"@executable_path/Frameworks",
					"@loader_path/Frameworks",
				);
				PRODUCT_BUNDLE_IDENTIFIER = com.LambdaSchool.EcoSoapBankTests;
				PRODUCT_NAME = "$(TARGET_NAME)";
				SWIFT_VERSION = 5.0;
				TARGETED_DEVICE_FAMILY = "1,2";
				TEST_HOST = "$(BUILT_PRODUCTS_DIR)/EcoSoapBank.app/EcoSoapBank";
			};
			name = Release;
		};
/* End XCBuildConfiguration section */

/* Begin XCConfigurationList section */
		04D3253D2501489A005ABDEB /* Build configuration list for PBXNativeTarget "AsynchronousTests" */ = {
			isa = XCConfigurationList;
			buildConfigurations = (
				04D3253B2501489A005ABDEB /* Debug */,
				04D3253C2501489A005ABDEB /* Release */,
			);
			defaultConfigurationIsVisible = 0;
			defaultConfigurationName = Release;
		};
		466C426B249A8748007D033E /* Build configuration list for PBXProject "EcoSoapBank" */ = {
			isa = XCConfigurationList;
			buildConfigurations = (
				466C4282249A8749007D033E /* Debug */,
				466C4283249A8749007D033E /* Release */,
			);
			defaultConfigurationIsVisible = 0;
			defaultConfigurationName = Release;
		};
		466C4284249A8749007D033E /* Build configuration list for PBXNativeTarget "EcoSoapBank" */ = {
			isa = XCConfigurationList;
			buildConfigurations = (
				466C4285249A8749007D033E /* Debug */,
				466C4286249A8749007D033E /* Release */,
			);
			defaultConfigurationIsVisible = 0;
			defaultConfigurationName = Release;
		};
		994E4B8524DDB67000C12921 /* Build configuration list for PBXNativeTarget "EcoSoapBankTests" */ = {
			isa = XCConfigurationList;
			buildConfigurations = (
				994E4B8624DDB67000C12921 /* Debug */,
				994E4B8724DDB67000C12921 /* Release */,
			);
			defaultConfigurationIsVisible = 0;
			defaultConfigurationName = Release;
		};
/* End XCConfigurationList section */

/* Begin XCRemoteSwiftPackageReference section */
		041E1E1F24E1E1510052831D /* XCRemoteSwiftPackageReference "OktaAuth" */ = {
			isa = XCRemoteSwiftPackageReference;
			repositoryURL = "https://github.com/SpencerCurtis/OktaAuth.git";
			requirement = {
				kind = upToNextMajorVersion;
				minimumVersion = 1.0.0;
			};
		};
		042CD95E24F585AA00ADFCB5 /* XCRemoteSwiftPackageReference "KeychainAccess" */ = {
			isa = XCRemoteSwiftPackageReference;
			repositoryURL = "https://github.com/kishikawakatsumi/KeychainAccess";
			requirement = {
				kind = upToNextMajorVersion;
				minimumVersion = 4.2.0;
			};
		};
/* End XCRemoteSwiftPackageReference section */

/* Begin XCSwiftPackageProductDependency section */
		041E1E2024E1E1510052831D /* OktaAuth */ = {
			isa = XCSwiftPackageProductDependency;
			package = 041E1E1F24E1E1510052831D /* XCRemoteSwiftPackageReference "OktaAuth" */;
			productName = OktaAuth;
		};
		042CD95F24F585AA00ADFCB5 /* KeychainAccess */ = {
			isa = XCSwiftPackageProductDependency;
			package = 042CD95E24F585AA00ADFCB5 /* XCRemoteSwiftPackageReference "KeychainAccess" */;
			productName = KeychainAccess;
		};
/* End XCSwiftPackageProductDependency section */
	};
	rootObject = 466C4268249A8748007D033E /* Project object */;
}<|MERGE_RESOLUTION|>--- conflicted
+++ resolved
@@ -188,11 +188,7 @@
 		99D0166024FEA6D9001A7555 /* With.swift in Sources */ = {isa = PBXBuildFile; fileRef = 99D0165F24FEA6D8001A7555 /* With.swift */; };
 		E220C32724E35E59003FF32D /* GraphQLQueries.swift in Sources */ = {isa = PBXBuildFile; fileRef = E220C32624E35E59003FF32D /* GraphQLQueries.swift */; };
 		E27B4B1B24E1ED2100148E4E /* GraphQLController.swift in Sources */ = {isa = PBXBuildFile; fileRef = E27B4B1A24E1ED2100148E4E /* GraphQLController.swift */; };
-<<<<<<< HEAD
 		E28E911024FD541F0014DF82 /* PaymentHistoryViewController.swift in Sources */ = {isa = PBXBuildFile; fileRef = E28E910F24FD541F0014DF82 /* PaymentHistoryViewController.swift */; };
-		E2B961B224E45B5400C5DF8B /* GraphQLMutations.swift in Sources */ = {isa = PBXBuildFile; fileRef = E2B961B124E45B5400C5DF8B /* GraphQLMutations.swift */; };
-		E2B961B424E45BF800C5DF8B /* QueryObjects.swift in Sources */ = {isa = PBXBuildFile; fileRef = E2B961B324E45BF800C5DF8B /* QueryObjects.swift */; };
-=======
 		E28E911424FEBC320014DF82 /* UIElementInitializers.swift in Sources */ = {isa = PBXBuildFile; fileRef = E28E911324FEBC320014DF82 /* UIElementInitializers.swift */; };
 		E2AEB12624E7460600C42ACD /* mockImpactStatsFailure.json in Resources */ = {isa = PBXBuildFile; fileRef = E2AEB12424E7371500C42ACD /* mockImpactStatsFailure.json */; };
 		E2B961B224E45B5400C5DF8B /* GraphQLMutations.swift in Sources */ = {isa = PBXBuildFile; fileRef = E2B961B124E45B5400C5DF8B /* GraphQLMutations.swift */; };
@@ -203,10 +199,6 @@
 		E2C37DE92508221E00B9F20F /* PaymentCoordinator.swift in Sources */ = {isa = PBXBuildFile; fileRef = E2E2F0E724F815780050BFCF /* PaymentCoordinator.swift */; };
 		E2C37DEA2508222200B9F20F /* PaymentHistoryViewController.swift in Sources */ = {isa = PBXBuildFile; fileRef = E28E910F24FD541F0014DF82 /* PaymentHistoryViewController.swift */; };
 		E2C37DEB2508222600B9F20F /* PaymentHistoryCollectionViewCell.swift in Sources */ = {isa = PBXBuildFile; fileRef = E28E911124FDBFFC0014DF82 /* PaymentHistoryCollectionViewCell.swift */; };
-		E2D04F8E24EEE94D00515831 /* mockPickupsByPropertyIdSuccess.json in Resources */ = {isa = PBXBuildFile; fileRef = E2D04F8C24EEDDDF00515831 /* mockPickupsByPropertyIdSuccess.json */; };
-		E2D04F8F24EEE95100515831 /* mockPickupsByPropertyIdSuccess.json in Resources */ = {isa = PBXBuildFile; fileRef = E2D04F8C24EEDDDF00515831 /* mockPickupsByPropertyIdSuccess.json */; };
-		E2D04F9124F0B7C300515831 /* mockPropertiesByUserIdSuccess.json in Resources */ = {isa = PBXBuildFile; fileRef = E2D04F9024F0B7C300515831 /* mockPropertiesByUserIdSuccess.json */; };
->>>>>>> 9215d374
 		E2D04F9324F0D50600515831 /* Address.swift in Sources */ = {isa = PBXBuildFile; fileRef = E2D04F9224F0D50600515831 /* Address.swift */; };
 		E2D302F524E5CA32008A6FAF /* User.swift in Sources */ = {isa = PBXBuildFile; fileRef = E2D302F424E5CA32008A6FAF /* User.swift */; };
 		E2D302FD24E5EEA0008A6FAF /* GraphQLControllerMockDataTests.swift in Sources */ = {isa = PBXBuildFile; fileRef = E2D302FC24E5EEA0008A6FAF /* GraphQLControllerMockDataTests.swift */; };
@@ -604,11 +596,8 @@
 				992BB64224EEFBAD00638AA4 /* Errors.swift */,
 				992C929024F70B0C004FCBBB /* Randomizable.swift */,
 				990CA23E24DB69ED002B5FA4 /* FlowCoordinator.swift */,
-<<<<<<< HEAD
+				E28E911324FEBC320014DF82 /* UIElementInitializers.swift */,
 				04C91E25250929C1005ED433 /* PrintJson.swift */,
-=======
-				E28E911324FEBC320014DF82 /* UIElementInitializers.swift */,
->>>>>>> 9215d374
 			);
 			path = Helpers;
 			sourceTree = "<group>";
