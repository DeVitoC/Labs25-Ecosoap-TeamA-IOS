// !$*UTF8*$!
{
	archiveVersion = 1;
	classes = {
	};
	objectVersion = 52;
	objects = {

/* Begin PBXBuildFile section */
		041E1E2124E1E1510052831D /* OktaAuth in Frameworks */ = {isa = PBXBuildFile; productRef = 041E1E2024E1E1510052831D /* OktaAuth */; };
		041E1E4824E1EA920052831D /* Montserrat-MediumItalic.otf in Resources */ = {isa = PBXBuildFile; fileRef = 041E1E2324E1EA920052831D /* Montserrat-MediumItalic.otf */; };
		041E1E4924E1EA920052831D /* Montserrat-Bold.otf in Resources */ = {isa = PBXBuildFile; fileRef = 041E1E2424E1EA920052831D /* Montserrat-Bold.otf */; };
		041E1E4A24E1EA920052831D /* Montserrat-BlackItalic.otf in Resources */ = {isa = PBXBuildFile; fileRef = 041E1E2524E1EA920052831D /* Montserrat-BlackItalic.otf */; };
		041E1E4B24E1EA920052831D /* SIL Open Font License.txt in Resources */ = {isa = PBXBuildFile; fileRef = 041E1E2624E1EA920052831D /* SIL Open Font License.txt */; };
		041E1E4F24E1EA920052831D /* Montserrat-BoldItalic.otf in Resources */ = {isa = PBXBuildFile; fileRef = 041E1E2A24E1EA920052831D /* Montserrat-BoldItalic.otf */; };
		041E1E5024E1EA920052831D /* Montserrat-Light.otf in Resources */ = {isa = PBXBuildFile; fileRef = 041E1E2B24E1EA920052831D /* Montserrat-Light.otf */; };
		041E1E5124E1EA920052831D /* Montserrat-ThinItalic.otf in Resources */ = {isa = PBXBuildFile; fileRef = 041E1E2C24E1EA920052831D /* Montserrat-ThinItalic.otf */; };
		041E1E5224E1EA920052831D /* Montserrat-Thin.otf in Resources */ = {isa = PBXBuildFile; fileRef = 041E1E2D24E1EA920052831D /* Montserrat-Thin.otf */; };
		041E1E5424E1EA920052831D /* Montserrat-ExtraLight.otf in Resources */ = {isa = PBXBuildFile; fileRef = 041E1E2F24E1EA920052831D /* Montserrat-ExtraLight.otf */; };
		041E1E5924E1EA920052831D /* Montserrat-LightItalic.otf in Resources */ = {isa = PBXBuildFile; fileRef = 041E1E3424E1EA920052831D /* Montserrat-LightItalic.otf */; };
		041E1E5A24E1EA920052831D /* Montserrat-Medium.otf in Resources */ = {isa = PBXBuildFile; fileRef = 041E1E3524E1EA920052831D /* Montserrat-Medium.otf */; };
		041E1E5C24E1EA920052831D /* Montserrat-SemiBoldItalic.otf in Resources */ = {isa = PBXBuildFile; fileRef = 041E1E3724E1EA920052831D /* Montserrat-SemiBoldItalic.otf */; };
		041E1E5D24E1EA920052831D /* Montserrat-ExtraBoldItalic.otf in Resources */ = {isa = PBXBuildFile; fileRef = 041E1E3824E1EA920052831D /* Montserrat-ExtraBoldItalic.otf */; };
		041E1E5E24E1EA920052831D /* Montserrat-Italic.otf in Resources */ = {isa = PBXBuildFile; fileRef = 041E1E3924E1EA920052831D /* Montserrat-Italic.otf */; };
		041E1E6024E1EA920052831D /* Montserrat-Regular.otf in Resources */ = {isa = PBXBuildFile; fileRef = 041E1E3B24E1EA920052831D /* Montserrat-Regular.otf */; };
		041E1E6324E1EA920052831D /* Montserrat-ExtraBold.otf in Resources */ = {isa = PBXBuildFile; fileRef = 041E1E3E24E1EA920052831D /* Montserrat-ExtraBold.otf */; };
		041E1E6424E1EA920052831D /* Montserrat-ExtraLightItalic.otf in Resources */ = {isa = PBXBuildFile; fileRef = 041E1E3F24E1EA920052831D /* Montserrat-ExtraLightItalic.otf */; };
		041E1E6924E1EA920052831D /* Montserrat-Black.otf in Resources */ = {isa = PBXBuildFile; fileRef = 041E1E4424E1EA920052831D /* Montserrat-Black.otf */; };
		041E1E6C24E1EA920052831D /* Montserrat-SemiBold.otf in Resources */ = {isa = PBXBuildFile; fileRef = 041E1E4724E1EA920052831D /* Montserrat-SemiBold.otf */; };
		041E1E7924E1EA970052831D /* Muli-ExtraLight.ttf in Resources */ = {isa = PBXBuildFile; fileRef = 041E1E6E24E1EA970052831D /* Muli-ExtraLight.ttf */; };
		041E1E7A24E1EA970052831D /* Muli-ExtraLightItalic.ttf in Resources */ = {isa = PBXBuildFile; fileRef = 041E1E6F24E1EA970052831D /* Muli-ExtraLightItalic.ttf */; };
		041E1E7B24E1EA970052831D /* Muli-BoldItalic.ttf in Resources */ = {isa = PBXBuildFile; fileRef = 041E1E7024E1EA970052831D /* Muli-BoldItalic.ttf */; };
		041E1E7D24E1EA970052831D /* Muli-Semi-BoldItalic.ttf in Resources */ = {isa = PBXBuildFile; fileRef = 041E1E7224E1EA970052831D /* Muli-Semi-BoldItalic.ttf */; };
		041E1E7E24E1EA970052831D /* Muli-Bold.ttf in Resources */ = {isa = PBXBuildFile; fileRef = 041E1E7324E1EA970052831D /* Muli-Bold.ttf */; };
		041E1E7F24E1EA970052831D /* Muli-Italic.ttf in Resources */ = {isa = PBXBuildFile; fileRef = 041E1E7424E1EA970052831D /* Muli-Italic.ttf */; };
		041E1E8024E1EA970052831D /* Muli-SemiBold.ttf in Resources */ = {isa = PBXBuildFile; fileRef = 041E1E7524E1EA970052831D /* Muli-SemiBold.ttf */; };
		041E1E8124E1EA970052831D /* Muli-Light.ttf in Resources */ = {isa = PBXBuildFile; fileRef = 041E1E7624E1EA970052831D /* Muli-Light.ttf */; };
		041E1E8224E1EA970052831D /* Muli.ttf in Resources */ = {isa = PBXBuildFile; fileRef = 041E1E7724E1EA970052831D /* Muli.ttf */; };
		041E1E8324E1EA970052831D /* Muli-LightItalic.ttf in Resources */ = {isa = PBXBuildFile; fileRef = 041E1E7824E1EA970052831D /* Muli-LightItalic.ttf */; };
		041E1E8624E1EB580052831D /* Fonts.swift in Sources */ = {isa = PBXBuildFile; fileRef = 041E1E8524E1EB580052831D /* Fonts.swift */; };
		041E1E8824E1F3890052831D /* FontTests.swift in Sources */ = {isa = PBXBuildFile; fileRef = 041E1E8724E1F3890052831D /* FontTests.swift */; };
		041E1E8A24E1F78D0052831D /* Muli-ExtraLight.ttf in Resources */ = {isa = PBXBuildFile; fileRef = 041E1E6E24E1EA970052831D /* Muli-ExtraLight.ttf */; };
		041E1E8B24E1F78D0052831D /* Muli-ExtraLightItalic.ttf in Resources */ = {isa = PBXBuildFile; fileRef = 041E1E6F24E1EA970052831D /* Muli-ExtraLightItalic.ttf */; };
		041E1E8C24E1F78D0052831D /* Muli-BoldItalic.ttf in Resources */ = {isa = PBXBuildFile; fileRef = 041E1E7024E1EA970052831D /* Muli-BoldItalic.ttf */; };
		041E1E8D24E1F78D0052831D /* Muli-Semi-BoldItalic.ttf in Resources */ = {isa = PBXBuildFile; fileRef = 041E1E7224E1EA970052831D /* Muli-Semi-BoldItalic.ttf */; };
		041E1E8E24E1F78D0052831D /* Muli-Bold.ttf in Resources */ = {isa = PBXBuildFile; fileRef = 041E1E7324E1EA970052831D /* Muli-Bold.ttf */; };
		041E1E8F24E1F78D0052831D /* Muli-Italic.ttf in Resources */ = {isa = PBXBuildFile; fileRef = 041E1E7424E1EA970052831D /* Muli-Italic.ttf */; };
		041E1E9024E1F78D0052831D /* Muli-SemiBold.ttf in Resources */ = {isa = PBXBuildFile; fileRef = 041E1E7524E1EA970052831D /* Muli-SemiBold.ttf */; };
		041E1E9124E1F78D0052831D /* Muli-Light.ttf in Resources */ = {isa = PBXBuildFile; fileRef = 041E1E7624E1EA970052831D /* Muli-Light.ttf */; };
		041E1E9224E1F78D0052831D /* Muli.ttf in Resources */ = {isa = PBXBuildFile; fileRef = 041E1E7724E1EA970052831D /* Muli.ttf */; };
		041E1E9324E1F78D0052831D /* Muli-LightItalic.ttf in Resources */ = {isa = PBXBuildFile; fileRef = 041E1E7824E1EA970052831D /* Muli-LightItalic.ttf */; };
		041E1E9424E1F7970052831D /* Montserrat-MediumItalic.otf in Resources */ = {isa = PBXBuildFile; fileRef = 041E1E2324E1EA920052831D /* Montserrat-MediumItalic.otf */; };
		041E1E9524E1F7970052831D /* Montserrat-Bold.otf in Resources */ = {isa = PBXBuildFile; fileRef = 041E1E2424E1EA920052831D /* Montserrat-Bold.otf */; };
		041E1E9624E1F7970052831D /* Montserrat-BlackItalic.otf in Resources */ = {isa = PBXBuildFile; fileRef = 041E1E2524E1EA920052831D /* Montserrat-BlackItalic.otf */; };
		041E1E9724E1F7970052831D /* Montserrat-BoldItalic.otf in Resources */ = {isa = PBXBuildFile; fileRef = 041E1E2A24E1EA920052831D /* Montserrat-BoldItalic.otf */; };
		041E1E9824E1F7970052831D /* Montserrat-Light.otf in Resources */ = {isa = PBXBuildFile; fileRef = 041E1E2B24E1EA920052831D /* Montserrat-Light.otf */; };
		041E1E9924E1F7970052831D /* Montserrat-ThinItalic.otf in Resources */ = {isa = PBXBuildFile; fileRef = 041E1E2C24E1EA920052831D /* Montserrat-ThinItalic.otf */; };
		041E1E9A24E1F7970052831D /* Montserrat-Thin.otf in Resources */ = {isa = PBXBuildFile; fileRef = 041E1E2D24E1EA920052831D /* Montserrat-Thin.otf */; };
		041E1E9B24E1F7970052831D /* Montserrat-ExtraLight.otf in Resources */ = {isa = PBXBuildFile; fileRef = 041E1E2F24E1EA920052831D /* Montserrat-ExtraLight.otf */; };
		041E1E9C24E1F7970052831D /* Montserrat-LightItalic.otf in Resources */ = {isa = PBXBuildFile; fileRef = 041E1E3424E1EA920052831D /* Montserrat-LightItalic.otf */; };
		041E1E9D24E1F7970052831D /* Montserrat-Medium.otf in Resources */ = {isa = PBXBuildFile; fileRef = 041E1E3524E1EA920052831D /* Montserrat-Medium.otf */; };
		041E1E9E24E1F7970052831D /* Montserrat-SemiBoldItalic.otf in Resources */ = {isa = PBXBuildFile; fileRef = 041E1E3724E1EA920052831D /* Montserrat-SemiBoldItalic.otf */; };
		041E1E9F24E1F7970052831D /* Montserrat-ExtraBoldItalic.otf in Resources */ = {isa = PBXBuildFile; fileRef = 041E1E3824E1EA920052831D /* Montserrat-ExtraBoldItalic.otf */; };
		041E1EA024E1F7970052831D /* Montserrat-Italic.otf in Resources */ = {isa = PBXBuildFile; fileRef = 041E1E3924E1EA920052831D /* Montserrat-Italic.otf */; };
		041E1EA124E1F7970052831D /* Montserrat-Regular.otf in Resources */ = {isa = PBXBuildFile; fileRef = 041E1E3B24E1EA920052831D /* Montserrat-Regular.otf */; };
		041E1EA224E1F7970052831D /* Montserrat-ExtraBold.otf in Resources */ = {isa = PBXBuildFile; fileRef = 041E1E3E24E1EA920052831D /* Montserrat-ExtraBold.otf */; };
		041E1EA324E1F7970052831D /* Montserrat-ExtraLightItalic.otf in Resources */ = {isa = PBXBuildFile; fileRef = 041E1E3F24E1EA920052831D /* Montserrat-ExtraLightItalic.otf */; };
		041E1EA424E1F7970052831D /* Montserrat-Black.otf in Resources */ = {isa = PBXBuildFile; fileRef = 041E1E4424E1EA920052831D /* Montserrat-Black.otf */; };
		041E1EA524E1F7970052831D /* Montserrat-SemiBold.otf in Resources */ = {isa = PBXBuildFile; fileRef = 041E1E4724E1EA920052831D /* Montserrat-SemiBold.otf */; };
		041E1EA724E22B1E0052831D /* Colors.swift in Sources */ = {isa = PBXBuildFile; fileRef = 041E1EA624E22B1E0052831D /* Colors.swift */; };
		041E1EA924E22DF50052831D /* ColorTests.swift in Sources */ = {isa = PBXBuildFile; fileRef = 041E1EA824E22DF50052831D /* ColorTests.swift */; };
		04D1758724E317FB00F8929C /* ImpactStats.swift in Sources */ = {isa = PBXBuildFile; fileRef = 04D1758624E317FB00F8929C /* ImpactStats.swift */; };
		04D1758924E3453B00F8929C /* ImpactCell.swift in Sources */ = {isa = PBXBuildFile; fileRef = 04D1758824E3453B00F8929C /* ImpactCell.swift */; };
		04D1758D24E4195C00F8929C /* GradientView.swift in Sources */ = {isa = PBXBuildFile; fileRef = 04D1758C24E4195C00F8929C /* GradientView.swift */; };
		04FEE1B624E48AB000F51D69 /* ImpactController.swift in Sources */ = {isa = PBXBuildFile; fileRef = 04FEE1B524E48AB000F51D69 /* ImpactController.swift */; };
		04FEE1DC24E5E16600F51D69 /* ImpactCellViewModel.swift in Sources */ = {isa = PBXBuildFile; fileRef = 04FEE1DB24E5E16600F51D69 /* ImpactCellViewModel.swift */; };
		463AD24324CF275900447BB8 /* ProfileDetailViewController.swift in Sources */ = {isa = PBXBuildFile; fileRef = 463AD24224CF275900447BB8 /* ProfileDetailViewController.swift */; };
		463AD24524CF2CDB00447BB8 /* AddProfileViewController.swift in Sources */ = {isa = PBXBuildFile; fileRef = 463AD24424CF2CDB00447BB8 /* AddProfileViewController.swift */; };
		466C4274249A8748007D033E /* AppDelegate.swift in Sources */ = {isa = PBXBuildFile; fileRef = 466C4273249A8748007D033E /* AppDelegate.swift */; };
		466C4276249A8748007D033E /* SceneDelegate.swift in Sources */ = {isa = PBXBuildFile; fileRef = 466C4275249A8748007D033E /* SceneDelegate.swift */; };
		466C427B249A8748007D033E /* Main.storyboard in Resources */ = {isa = PBXBuildFile; fileRef = 466C4279249A8748007D033E /* Main.storyboard */; };
		466C427D249A8749007D033E /* Assets.xcassets in Resources */ = {isa = PBXBuildFile; fileRef = 466C427C249A8749007D033E /* Assets.xcassets */; };
		466C4280249A8749007D033E /* LaunchScreen.storyboard in Resources */ = {isa = PBXBuildFile; fileRef = 466C427E249A8749007D033E /* LaunchScreen.storyboard */; };
		46BEB4E124C9828800FE0CD1 /* Profile.swift in Sources */ = {isa = PBXBuildFile; fileRef = 46BEB4E024C9828800FE0CD1 /* Profile.swift */; };
		46BEB4E524C98CDC00FE0CD1 /* LoginViewController.swift in Sources */ = {isa = PBXBuildFile; fileRef = 46BEB4E424C98CDC00FE0CD1 /* LoginViewController.swift */; };
		46BEB4E724C98D8900FE0CD1 /* Notifications.swift in Sources */ = {isa = PBXBuildFile; fileRef = 46BEB4E624C98D8900FE0CD1 /* Notifications.swift */; };
		46BEB4E924C98DAF00FE0CD1 /* ProfileListViewController.swift in Sources */ = {isa = PBXBuildFile; fileRef = 46BEB4E824C98DAF00FE0CD1 /* ProfileListViewController.swift */; };
		46BEB4EE24C98ECC00FE0CD1 /* ProfileController.swift in Sources */ = {isa = PBXBuildFile; fileRef = 46BEB4ED24C98ECC00FE0CD1 /* ProfileController.swift */; };
		46BEB4F124C98F0D00FE0CD1 /* Profiles.storyboard in Resources */ = {isa = PBXBuildFile; fileRef = 46BEB4F024C98F0D00FE0CD1 /* Profiles.storyboard */; };
		46BF10BE24D388FF001C6753 /* UIViewController+SimpleAlert.swift in Sources */ = {isa = PBXBuildFile; fileRef = 46BF10BD24D388FF001C6753 /* UIViewController+SimpleAlert.swift */; };
		46C2BC9224D432F90077E49D /* ProfileTabBarViewController.swift in Sources */ = {isa = PBXBuildFile; fileRef = 46C2BC9124D432F90077E49D /* ProfileTabBarViewController.swift */; };
		990CA23D24DB69D9002B5FA4 /* AppFlowCoordinator.swift in Sources */ = {isa = PBXBuildFile; fileRef = 990CA23C24DB69D9002B5FA4 /* AppFlowCoordinator.swift */; };
		990CA23F24DB69ED002B5FA4 /* FlowCoordinator.swift in Sources */ = {isa = PBXBuildFile; fileRef = 990CA23E24DB69ED002B5FA4 /* FlowCoordinator.swift */; };
		990CA24224DB6C19002B5FA4 /* UIStoryboard+Constants.swift in Sources */ = {isa = PBXBuildFile; fileRef = 990CA24124DB6C19002B5FA4 /* UIStoryboard+Constants.swift */; };
		991874D424E4B28900F636FB /* UIView+Subviews.swift in Sources */ = {isa = PBXBuildFile; fileRef = 991874D324E4B28900F636FB /* UIView+Subviews.swift */; };
		994E4B7324DDB48800C12921 /* ImpactCoordinator.swift in Sources */ = {isa = PBXBuildFile; fileRef = 994E4B7224DDB48800C12921 /* ImpactCoordinator.swift */; };
		994E4B7524DDB4A100C12921 /* PickupCoordinator.swift in Sources */ = {isa = PBXBuildFile; fileRef = 994E4B7424DDB4A100C12921 /* PickupCoordinator.swift */; };
		994E4B7724DDB55E00C12921 /* ImpactViewController.swift in Sources */ = {isa = PBXBuildFile; fileRef = 994E4B7624DDB55E00C12921 /* ImpactViewController.swift */; };
		994E4B7924DDB58300C12921 /* UtilityFunctions.swift in Sources */ = {isa = PBXBuildFile; fileRef = 994E4B7824DDB58300C12921 /* UtilityFunctions.swift */; };
		994E4B8924DDB68700C12921 /* UtilityTests.swift in Sources */ = {isa = PBXBuildFile; fileRef = 994E4B8824DDB68700C12921 /* UtilityTests.swift */; };
		997BF11024E1FA1E00A643D8 /* NewPickupView.swift in Sources */ = {isa = PBXBuildFile; fileRef = 997BF10F24E1FA1E00A643D8 /* NewPickupView.swift */; };
		997BF11224E20AAE00A643D8 /* TextView.swift in Sources */ = {isa = PBXBuildFile; fileRef = 997BF11124E20AAE00A643D8 /* TextView.swift */; };
		9983874824E33A0600450244 /* MockPickupProvider.swift in Sources */ = {isa = PBXBuildFile; fileRef = 9983874724E33A0600450244 /* MockPickupProvider.swift */; };
		9983874A24E34C5E00450244 /* CartonSummaryView.swift in Sources */ = {isa = PBXBuildFile; fileRef = 9983874924E34C5E00450244 /* CartonSummaryView.swift */; };
		9983874C24E4657C00450244 /* KeyboardAvoiding.swift in Sources */ = {isa = PBXBuildFile; fileRef = 9983874B24E4657C00450244 /* KeyboardAvoiding.swift */; };
		9983874E24E4658600450244 /* KeyboardDismissing.swift in Sources */ = {isa = PBXBuildFile; fileRef = 9983874D24E4658600450244 /* KeyboardDismissing.swift */; };
		998913CF24DDFE54009ADBC1 /* PickupHistoryView.swift in Sources */ = {isa = PBXBuildFile; fileRef = 998913CE24DDFE54009ADBC1 /* PickupHistoryView.swift */; };
		998913D124DDFF96009ADBC1 /* PickupController.swift in Sources */ = {isa = PBXBuildFile; fileRef = 998913D024DDFF96009ADBC1 /* PickupController.swift */; };
		998913D324DDFFA8009ADBC1 /* Pickup.swift in Sources */ = {isa = PBXBuildFile; fileRef = 998913D224DDFFA8009ADBC1 /* Pickup.swift */; };
		998913D524DE0907009ADBC1 /* PickupHistoryItemView.swift in Sources */ = {isa = PBXBuildFile; fileRef = 998913D424DE0907009ADBC1 /* PickupHistoryItemView.swift */; };
		998913D724DE0C34009ADBC1 /* Property.swift in Sources */ = {isa = PBXBuildFile; fileRef = 998913D624DE0C33009ADBC1 /* Property.swift */; };
		998913D924DE0C90009ADBC1 /* HospitalityService.swift in Sources */ = {isa = PBXBuildFile; fileRef = 998913D824DE0C90009ADBC1 /* HospitalityService.swift */; };
		998913DB24DE1AC6009ADBC1 /* SwiftUI+Extensions.swift in Sources */ = {isa = PBXBuildFile; fileRef = 998913DA24DE1AC6009ADBC1 /* SwiftUI+Extensions.swift */; };
		9998716424E1E8C4000A993E /* PickupsView.swift in Sources */ = {isa = PBXBuildFile; fileRef = 9998716324E1E8C4000A993E /* PickupsView.swift */; };
		99B5790324E30F140097957D /* PickupTests.swift in Sources */ = {isa = PBXBuildFile; fileRef = 99B5790224E30F140097957D /* PickupTests.swift */; };
		E220C32724E35E59003FF32D /* GraphQLQueries.swift in Sources */ = {isa = PBXBuildFile; fileRef = E220C32624E35E59003FF32D /* GraphQLQueries.swift */; };
		E27B4B1B24E1ED2100148E4E /* GraphQLController.swift in Sources */ = {isa = PBXBuildFile; fileRef = E27B4B1A24E1ED2100148E4E /* GraphQLController.swift */; };
		E2B961B224E45B5400C5DF8B /* GraphQLMutations.swift in Sources */ = {isa = PBXBuildFile; fileRef = E2B961B124E45B5400C5DF8B /* GraphQLMutations.swift */; };
		E2B961B424E45BF800C5DF8B /* QueryObjects.swift in Sources */ = {isa = PBXBuildFile; fileRef = E2B961B324E45BF800C5DF8B /* QueryObjects.swift */; };
		E2D302ED24E5B260008A6FAF /* mockImpactStatsByPropertyId.json in Resources */ = {isa = PBXBuildFile; fileRef = E2D302EC24E5B260008A6FAF /* mockImpactStatsByPropertyId.json */; };
		E2D302EF24E5B489008A6FAF /* mockUserByIdInput.json in Resources */ = {isa = PBXBuildFile; fileRef = E2D302EE24E5B489008A6FAF /* mockUserByIdInput.json */; };
		E2D302F524E5CA32008A6FAF /* User.swift in Sources */ = {isa = PBXBuildFile; fileRef = E2D302F424E5CA32008A6FAF /* User.swift */; };
		E2D302F924E5DA32008A6FAF /* URLSessionMock.swift in Sources */ = {isa = PBXBuildFile; fileRef = E2D302F824E5DA32008A6FAF /* URLSessionMock.swift */; };
		E2D302FB24E5DB1A008A6FAF /* URLSessionDataTaskMock.swift in Sources */ = {isa = PBXBuildFile; fileRef = E2D302FA24E5DB1A008A6FAF /* URLSessionDataTaskMock.swift */; };
/* End PBXBuildFile section */

/* Begin PBXContainerItemProxy section */
		994E4B8324DDB67000C12921 /* PBXContainerItemProxy */ = {
			isa = PBXContainerItemProxy;
			containerPortal = 466C4268249A8748007D033E /* Project object */;
			proxyType = 1;
			remoteGlobalIDString = 466C426F249A8748007D033E;
			remoteInfo = EcoSoapBank;
		};
/* End PBXContainerItemProxy section */

/* Begin PBXFileReference section */
		041E1E2324E1EA920052831D /* Montserrat-MediumItalic.otf */ = {isa = PBXFileReference; lastKnownFileType = file; path = "Montserrat-MediumItalic.otf"; sourceTree = "<group>"; };
		041E1E2424E1EA920052831D /* Montserrat-Bold.otf */ = {isa = PBXFileReference; lastKnownFileType = file; path = "Montserrat-Bold.otf"; sourceTree = "<group>"; };
		041E1E2524E1EA920052831D /* Montserrat-BlackItalic.otf */ = {isa = PBXFileReference; lastKnownFileType = file; path = "Montserrat-BlackItalic.otf"; sourceTree = "<group>"; };
		041E1E2624E1EA920052831D /* SIL Open Font License.txt */ = {isa = PBXFileReference; fileEncoding = 4; lastKnownFileType = text; path = "SIL Open Font License.txt"; sourceTree = "<group>"; };
		041E1E2A24E1EA920052831D /* Montserrat-BoldItalic.otf */ = {isa = PBXFileReference; lastKnownFileType = file; path = "Montserrat-BoldItalic.otf"; sourceTree = "<group>"; };
		041E1E2B24E1EA920052831D /* Montserrat-Light.otf */ = {isa = PBXFileReference; lastKnownFileType = file; path = "Montserrat-Light.otf"; sourceTree = "<group>"; };
		041E1E2C24E1EA920052831D /* Montserrat-ThinItalic.otf */ = {isa = PBXFileReference; lastKnownFileType = file; path = "Montserrat-ThinItalic.otf"; sourceTree = "<group>"; };
		041E1E2D24E1EA920052831D /* Montserrat-Thin.otf */ = {isa = PBXFileReference; lastKnownFileType = file; path = "Montserrat-Thin.otf"; sourceTree = "<group>"; };
		041E1E2F24E1EA920052831D /* Montserrat-ExtraLight.otf */ = {isa = PBXFileReference; lastKnownFileType = file; path = "Montserrat-ExtraLight.otf"; sourceTree = "<group>"; };
		041E1E3424E1EA920052831D /* Montserrat-LightItalic.otf */ = {isa = PBXFileReference; lastKnownFileType = file; path = "Montserrat-LightItalic.otf"; sourceTree = "<group>"; };
		041E1E3524E1EA920052831D /* Montserrat-Medium.otf */ = {isa = PBXFileReference; lastKnownFileType = file; path = "Montserrat-Medium.otf"; sourceTree = "<group>"; };
		041E1E3724E1EA920052831D /* Montserrat-SemiBoldItalic.otf */ = {isa = PBXFileReference; lastKnownFileType = file; path = "Montserrat-SemiBoldItalic.otf"; sourceTree = "<group>"; };
		041E1E3824E1EA920052831D /* Montserrat-ExtraBoldItalic.otf */ = {isa = PBXFileReference; lastKnownFileType = file; path = "Montserrat-ExtraBoldItalic.otf"; sourceTree = "<group>"; };
		041E1E3924E1EA920052831D /* Montserrat-Italic.otf */ = {isa = PBXFileReference; lastKnownFileType = file; path = "Montserrat-Italic.otf"; sourceTree = "<group>"; };
		041E1E3B24E1EA920052831D /* Montserrat-Regular.otf */ = {isa = PBXFileReference; lastKnownFileType = file; path = "Montserrat-Regular.otf"; sourceTree = "<group>"; };
		041E1E3E24E1EA920052831D /* Montserrat-ExtraBold.otf */ = {isa = PBXFileReference; lastKnownFileType = file; path = "Montserrat-ExtraBold.otf"; sourceTree = "<group>"; };
		041E1E3F24E1EA920052831D /* Montserrat-ExtraLightItalic.otf */ = {isa = PBXFileReference; lastKnownFileType = file; path = "Montserrat-ExtraLightItalic.otf"; sourceTree = "<group>"; };
		041E1E4424E1EA920052831D /* Montserrat-Black.otf */ = {isa = PBXFileReference; lastKnownFileType = file; path = "Montserrat-Black.otf"; sourceTree = "<group>"; };
		041E1E4724E1EA920052831D /* Montserrat-SemiBold.otf */ = {isa = PBXFileReference; lastKnownFileType = file; path = "Montserrat-SemiBold.otf"; sourceTree = "<group>"; };
		041E1E6E24E1EA970052831D /* Muli-ExtraLight.ttf */ = {isa = PBXFileReference; lastKnownFileType = file; path = "Muli-ExtraLight.ttf"; sourceTree = "<group>"; };
		041E1E6F24E1EA970052831D /* Muli-ExtraLightItalic.ttf */ = {isa = PBXFileReference; lastKnownFileType = file; path = "Muli-ExtraLightItalic.ttf"; sourceTree = "<group>"; };
		041E1E7024E1EA970052831D /* Muli-BoldItalic.ttf */ = {isa = PBXFileReference; lastKnownFileType = file; path = "Muli-BoldItalic.ttf"; sourceTree = "<group>"; };
		041E1E7224E1EA970052831D /* Muli-Semi-BoldItalic.ttf */ = {isa = PBXFileReference; lastKnownFileType = file; path = "Muli-Semi-BoldItalic.ttf"; sourceTree = "<group>"; };
		041E1E7324E1EA970052831D /* Muli-Bold.ttf */ = {isa = PBXFileReference; lastKnownFileType = file; path = "Muli-Bold.ttf"; sourceTree = "<group>"; };
		041E1E7424E1EA970052831D /* Muli-Italic.ttf */ = {isa = PBXFileReference; lastKnownFileType = file; path = "Muli-Italic.ttf"; sourceTree = "<group>"; };
		041E1E7524E1EA970052831D /* Muli-SemiBold.ttf */ = {isa = PBXFileReference; lastKnownFileType = file; path = "Muli-SemiBold.ttf"; sourceTree = "<group>"; };
		041E1E7624E1EA970052831D /* Muli-Light.ttf */ = {isa = PBXFileReference; lastKnownFileType = file; path = "Muli-Light.ttf"; sourceTree = "<group>"; };
		041E1E7724E1EA970052831D /* Muli.ttf */ = {isa = PBXFileReference; lastKnownFileType = file; path = Muli.ttf; sourceTree = "<group>"; };
		041E1E7824E1EA970052831D /* Muli-LightItalic.ttf */ = {isa = PBXFileReference; lastKnownFileType = file; path = "Muli-LightItalic.ttf"; sourceTree = "<group>"; };
		041E1E8524E1EB580052831D /* Fonts.swift */ = {isa = PBXFileReference; lastKnownFileType = sourcecode.swift; path = Fonts.swift; sourceTree = "<group>"; };
		041E1E8724E1F3890052831D /* FontTests.swift */ = {isa = PBXFileReference; lastKnownFileType = sourcecode.swift; path = FontTests.swift; sourceTree = "<group>"; };
		041E1EA624E22B1E0052831D /* Colors.swift */ = {isa = PBXFileReference; lastKnownFileType = sourcecode.swift; path = Colors.swift; sourceTree = "<group>"; };
		041E1EA824E22DF50052831D /* ColorTests.swift */ = {isa = PBXFileReference; lastKnownFileType = sourcecode.swift; path = ColorTests.swift; sourceTree = "<group>"; };
		04D1758624E317FB00F8929C /* ImpactStats.swift */ = {isa = PBXFileReference; lastKnownFileType = sourcecode.swift; path = ImpactStats.swift; sourceTree = "<group>"; };
		04D1758824E3453B00F8929C /* ImpactCell.swift */ = {isa = PBXFileReference; lastKnownFileType = sourcecode.swift; path = ImpactCell.swift; sourceTree = "<group>"; };
		04D1758C24E4195C00F8929C /* GradientView.swift */ = {isa = PBXFileReference; lastKnownFileType = sourcecode.swift; path = GradientView.swift; sourceTree = "<group>"; };
		04FEE1B524E48AB000F51D69 /* ImpactController.swift */ = {isa = PBXFileReference; lastKnownFileType = sourcecode.swift; path = ImpactController.swift; sourceTree = "<group>"; };
		04FEE1DB24E5E16600F51D69 /* ImpactCellViewModel.swift */ = {isa = PBXFileReference; lastKnownFileType = sourcecode.swift; path = ImpactCellViewModel.swift; sourceTree = "<group>"; };
		463AD24224CF275900447BB8 /* ProfileDetailViewController.swift */ = {isa = PBXFileReference; lastKnownFileType = sourcecode.swift; path = ProfileDetailViewController.swift; sourceTree = "<group>"; };
		463AD24424CF2CDB00447BB8 /* AddProfileViewController.swift */ = {isa = PBXFileReference; lastKnownFileType = sourcecode.swift; path = AddProfileViewController.swift; sourceTree = "<group>"; };
		466C4270249A8748007D033E /* EcoSoapBank.app */ = {isa = PBXFileReference; explicitFileType = wrapper.application; includeInIndex = 0; path = EcoSoapBank.app; sourceTree = BUILT_PRODUCTS_DIR; };
		466C4273249A8748007D033E /* AppDelegate.swift */ = {isa = PBXFileReference; lastKnownFileType = sourcecode.swift; path = AppDelegate.swift; sourceTree = "<group>"; };
		466C4275249A8748007D033E /* SceneDelegate.swift */ = {isa = PBXFileReference; lastKnownFileType = sourcecode.swift; path = SceneDelegate.swift; sourceTree = "<group>"; };
		466C427A249A8748007D033E /* Base */ = {isa = PBXFileReference; lastKnownFileType = file.storyboard; name = Base; path = Base.lproj/Main.storyboard; sourceTree = "<group>"; };
		466C427C249A8749007D033E /* Assets.xcassets */ = {isa = PBXFileReference; lastKnownFileType = folder.assetcatalog; path = Assets.xcassets; sourceTree = "<group>"; };
		466C427F249A8749007D033E /* Base */ = {isa = PBXFileReference; lastKnownFileType = file.storyboard; name = Base; path = Base.lproj/LaunchScreen.storyboard; sourceTree = "<group>"; };
		466C4281249A8749007D033E /* Info.plist */ = {isa = PBXFileReference; lastKnownFileType = text.plist.xml; path = Info.plist; sourceTree = "<group>"; };
		466C4287249A889F007D033E /* File Organization.md */ = {isa = PBXFileReference; lastKnownFileType = net.daringfireball.markdown; path = "File Organization.md"; sourceTree = "<group>"; };
		46BEB4E024C9828800FE0CD1 /* Profile.swift */ = {isa = PBXFileReference; lastKnownFileType = sourcecode.swift; path = Profile.swift; sourceTree = "<group>"; };
		46BEB4E424C98CDC00FE0CD1 /* LoginViewController.swift */ = {isa = PBXFileReference; lastKnownFileType = sourcecode.swift; path = LoginViewController.swift; sourceTree = "<group>"; };
		46BEB4E624C98D8900FE0CD1 /* Notifications.swift */ = {isa = PBXFileReference; lastKnownFileType = sourcecode.swift; path = Notifications.swift; sourceTree = "<group>"; };
		46BEB4E824C98DAF00FE0CD1 /* ProfileListViewController.swift */ = {isa = PBXFileReference; lastKnownFileType = sourcecode.swift; path = ProfileListViewController.swift; sourceTree = "<group>"; };
		46BEB4ED24C98ECC00FE0CD1 /* ProfileController.swift */ = {isa = PBXFileReference; fileEncoding = 4; lastKnownFileType = sourcecode.swift; path = ProfileController.swift; sourceTree = "<group>"; };
		46BEB4F024C98F0D00FE0CD1 /* Profiles.storyboard */ = {isa = PBXFileReference; lastKnownFileType = file.storyboard; path = Profiles.storyboard; sourceTree = "<group>"; };
		46BF10BD24D388FF001C6753 /* UIViewController+SimpleAlert.swift */ = {isa = PBXFileReference; lastKnownFileType = sourcecode.swift; path = "UIViewController+SimpleAlert.swift"; sourceTree = "<group>"; };
		46C2BC9124D432F90077E49D /* ProfileTabBarViewController.swift */ = {isa = PBXFileReference; lastKnownFileType = sourcecode.swift; path = ProfileTabBarViewController.swift; sourceTree = "<group>"; };
		990CA23C24DB69D9002B5FA4 /* AppFlowCoordinator.swift */ = {isa = PBXFileReference; lastKnownFileType = sourcecode.swift; path = AppFlowCoordinator.swift; sourceTree = "<group>"; };
		990CA23E24DB69ED002B5FA4 /* FlowCoordinator.swift */ = {isa = PBXFileReference; lastKnownFileType = sourcecode.swift; path = FlowCoordinator.swift; sourceTree = "<group>"; };
		990CA24124DB6C19002B5FA4 /* UIStoryboard+Constants.swift */ = {isa = PBXFileReference; lastKnownFileType = sourcecode.swift; path = "UIStoryboard+Constants.swift"; sourceTree = "<group>"; };
		991874D324E4B28900F636FB /* UIView+Subviews.swift */ = {isa = PBXFileReference; fileEncoding = 4; lastKnownFileType = sourcecode.swift; name = "UIView+Subviews.swift"; path = "EcoSoapBank/Helpers/UIKit/UIView+Subviews.swift"; sourceTree = SOURCE_ROOT; };
		994E4B7224DDB48800C12921 /* ImpactCoordinator.swift */ = {isa = PBXFileReference; lastKnownFileType = sourcecode.swift; path = ImpactCoordinator.swift; sourceTree = "<group>"; };
		994E4B7424DDB4A100C12921 /* PickupCoordinator.swift */ = {isa = PBXFileReference; lastKnownFileType = sourcecode.swift; path = PickupCoordinator.swift; sourceTree = "<group>"; };
		994E4B7624DDB55E00C12921 /* ImpactViewController.swift */ = {isa = PBXFileReference; lastKnownFileType = sourcecode.swift; path = ImpactViewController.swift; sourceTree = "<group>"; };
		994E4B7824DDB58300C12921 /* UtilityFunctions.swift */ = {isa = PBXFileReference; lastKnownFileType = sourcecode.swift; path = UtilityFunctions.swift; sourceTree = "<group>"; };
		994E4B7E24DDB67000C12921 /* EcoSoapBankTests.xctest */ = {isa = PBXFileReference; explicitFileType = wrapper.cfbundle; includeInIndex = 0; path = EcoSoapBankTests.xctest; sourceTree = BUILT_PRODUCTS_DIR; };
		994E4B8224DDB67000C12921 /* Info.plist */ = {isa = PBXFileReference; lastKnownFileType = text.plist.xml; path = Info.plist; sourceTree = "<group>"; };
		994E4B8824DDB68700C12921 /* UtilityTests.swift */ = {isa = PBXFileReference; lastKnownFileType = sourcecode.swift; path = UtilityTests.swift; sourceTree = "<group>"; };
		997BF10F24E1FA1E00A643D8 /* NewPickupView.swift */ = {isa = PBXFileReference; lastKnownFileType = sourcecode.swift; path = NewPickupView.swift; sourceTree = "<group>"; };
		997BF11124E20AAE00A643D8 /* TextView.swift */ = {isa = PBXFileReference; lastKnownFileType = sourcecode.swift; path = TextView.swift; sourceTree = "<group>"; };
		9983874724E33A0600450244 /* MockPickupProvider.swift */ = {isa = PBXFileReference; lastKnownFileType = sourcecode.swift; path = MockPickupProvider.swift; sourceTree = "<group>"; };
		9983874924E34C5E00450244 /* CartonSummaryView.swift */ = {isa = PBXFileReference; lastKnownFileType = sourcecode.swift; path = CartonSummaryView.swift; sourceTree = "<group>"; };
		9983874B24E4657C00450244 /* KeyboardAvoiding.swift */ = {isa = PBXFileReference; lastKnownFileType = sourcecode.swift; path = KeyboardAvoiding.swift; sourceTree = "<group>"; };
		9983874D24E4658600450244 /* KeyboardDismissing.swift */ = {isa = PBXFileReference; lastKnownFileType = sourcecode.swift; path = KeyboardDismissing.swift; sourceTree = "<group>"; };
		998913CE24DDFE54009ADBC1 /* PickupHistoryView.swift */ = {isa = PBXFileReference; lastKnownFileType = sourcecode.swift; path = PickupHistoryView.swift; sourceTree = "<group>"; };
		998913D024DDFF96009ADBC1 /* PickupController.swift */ = {isa = PBXFileReference; lastKnownFileType = sourcecode.swift; path = PickupController.swift; sourceTree = "<group>"; };
		998913D224DDFFA8009ADBC1 /* Pickup.swift */ = {isa = PBXFileReference; lastKnownFileType = sourcecode.swift; path = Pickup.swift; sourceTree = "<group>"; };
		998913D424DE0907009ADBC1 /* PickupHistoryItemView.swift */ = {isa = PBXFileReference; lastKnownFileType = sourcecode.swift; path = PickupHistoryItemView.swift; sourceTree = "<group>"; };
		998913D624DE0C33009ADBC1 /* Property.swift */ = {isa = PBXFileReference; lastKnownFileType = sourcecode.swift; path = Property.swift; sourceTree = "<group>"; };
		998913D824DE0C90009ADBC1 /* HospitalityService.swift */ = {isa = PBXFileReference; lastKnownFileType = sourcecode.swift; path = HospitalityService.swift; sourceTree = "<group>"; };
		998913DA24DE1AC6009ADBC1 /* SwiftUI+Extensions.swift */ = {isa = PBXFileReference; lastKnownFileType = sourcecode.swift; path = "SwiftUI+Extensions.swift"; sourceTree = "<group>"; };
		9998716324E1E8C4000A993E /* PickupsView.swift */ = {isa = PBXFileReference; lastKnownFileType = sourcecode.swift; path = PickupsView.swift; sourceTree = "<group>"; };
		99B5790224E30F140097957D /* PickupTests.swift */ = {isa = PBXFileReference; lastKnownFileType = sourcecode.swift; path = PickupTests.swift; sourceTree = "<group>"; };
		E220C32624E35E59003FF32D /* GraphQLQueries.swift */ = {isa = PBXFileReference; lastKnownFileType = sourcecode.swift; path = GraphQLQueries.swift; sourceTree = "<group>"; };
		E27B4B1A24E1ED2100148E4E /* GraphQLController.swift */ = {isa = PBXFileReference; lastKnownFileType = sourcecode.swift; path = GraphQLController.swift; sourceTree = "<group>"; };
		E2B961B124E45B5400C5DF8B /* GraphQLMutations.swift */ = {isa = PBXFileReference; lastKnownFileType = sourcecode.swift; path = GraphQLMutations.swift; sourceTree = "<group>"; };
		E2B961B324E45BF800C5DF8B /* QueryObjects.swift */ = {isa = PBXFileReference; lastKnownFileType = sourcecode.swift; path = QueryObjects.swift; sourceTree = "<group>"; };
		E2D302EC24E5B260008A6FAF /* mockImpactStatsByPropertyId.json */ = {isa = PBXFileReference; lastKnownFileType = text.json; path = mockImpactStatsByPropertyId.json; sourceTree = "<group>"; };
		E2D302EE24E5B489008A6FAF /* mockUserByIdInput.json */ = {isa = PBXFileReference; lastKnownFileType = text.json; path = mockUserByIdInput.json; sourceTree = "<group>"; };
		E2D302F424E5CA32008A6FAF /* User.swift */ = {isa = PBXFileReference; lastKnownFileType = sourcecode.swift; path = User.swift; sourceTree = "<group>"; };
		E2D302F824E5DA32008A6FAF /* URLSessionMock.swift */ = {isa = PBXFileReference; lastKnownFileType = sourcecode.swift; path = URLSessionMock.swift; sourceTree = "<group>"; };
		E2D302FA24E5DB1A008A6FAF /* URLSessionDataTaskMock.swift */ = {isa = PBXFileReference; lastKnownFileType = sourcecode.swift; path = URLSessionDataTaskMock.swift; sourceTree = "<group>"; };
/* End PBXFileReference section */

/* Begin PBXFrameworksBuildPhase section */
		466C426D249A8748007D033E /* Frameworks */ = {
			isa = PBXFrameworksBuildPhase;
			buildActionMask = 2147483647;
			files = (
				041E1E2124E1E1510052831D /* OktaAuth in Frameworks */,
			);
			runOnlyForDeploymentPostprocessing = 0;
		};
		994E4B7B24DDB67000C12921 /* Frameworks */ = {
			isa = PBXFrameworksBuildPhase;
			buildActionMask = 2147483647;
			files = (
			);
			runOnlyForDeploymentPostprocessing = 0;
		};
/* End PBXFrameworksBuildPhase section */

/* Begin PBXGroup section */
		041E1E2224E1EA920052831D /* montserrat */ = {
			isa = PBXGroup;
			children = (
				041E1E2324E1EA920052831D /* Montserrat-MediumItalic.otf */,
				041E1E2424E1EA920052831D /* Montserrat-Bold.otf */,
				041E1E2524E1EA920052831D /* Montserrat-BlackItalic.otf */,
				041E1E2A24E1EA920052831D /* Montserrat-BoldItalic.otf */,
				041E1E2B24E1EA920052831D /* Montserrat-Light.otf */,
				041E1E2C24E1EA920052831D /* Montserrat-ThinItalic.otf */,
				041E1E2D24E1EA920052831D /* Montserrat-Thin.otf */,
				041E1E2F24E1EA920052831D /* Montserrat-ExtraLight.otf */,
				041E1E3424E1EA920052831D /* Montserrat-LightItalic.otf */,
				041E1E3524E1EA920052831D /* Montserrat-Medium.otf */,
				041E1E3724E1EA920052831D /* Montserrat-SemiBoldItalic.otf */,
				041E1E3824E1EA920052831D /* Montserrat-ExtraBoldItalic.otf */,
				041E1E3924E1EA920052831D /* Montserrat-Italic.otf */,
				041E1E3B24E1EA920052831D /* Montserrat-Regular.otf */,
				041E1E3E24E1EA920052831D /* Montserrat-ExtraBold.otf */,
				041E1E3F24E1EA920052831D /* Montserrat-ExtraLightItalic.otf */,
				041E1E4424E1EA920052831D /* Montserrat-Black.otf */,
				041E1E4724E1EA920052831D /* Montserrat-SemiBold.otf */,
			);
			path = montserrat;
			sourceTree = "<group>";
		};
		041E1E6D24E1EA970052831D /* muli */ = {
			isa = PBXGroup;
			children = (
				041E1E6E24E1EA970052831D /* Muli-ExtraLight.ttf */,
				041E1E6F24E1EA970052831D /* Muli-ExtraLightItalic.ttf */,
				041E1E7024E1EA970052831D /* Muli-BoldItalic.ttf */,
				041E1E7224E1EA970052831D /* Muli-Semi-BoldItalic.ttf */,
				041E1E7324E1EA970052831D /* Muli-Bold.ttf */,
				041E1E7424E1EA970052831D /* Muli-Italic.ttf */,
				041E1E7524E1EA970052831D /* Muli-SemiBold.ttf */,
				041E1E7624E1EA970052831D /* Muli-Light.ttf */,
				041E1E7724E1EA970052831D /* Muli.ttf */,
				041E1E7824E1EA970052831D /* Muli-LightItalic.ttf */,
			);
			path = muli;
			sourceTree = "<group>";
		};
		041E1E8424E1EA9C0052831D /* Fonts */ = {
			isa = PBXGroup;
			children = (
				041E1E2624E1EA920052831D /* SIL Open Font License.txt */,
				041E1E6D24E1EA970052831D /* muli */,
				041E1E2224E1EA920052831D /* montserrat */,
			);
			path = Fonts;
			sourceTree = "<group>";
		};
		04D1758E24E41DF500F8929C /* Custom Views */ = {
			isa = PBXGroup;
			children = (
				04D1758C24E4195C00F8929C /* GradientView.swift */,
			);
			path = "Custom Views";
			sourceTree = "<group>";
		};
		465DAA2724BD0BC100D94C24 /* App */ = {
			isa = PBXGroup;
			children = (
				041E1E8424E1EA9C0052831D /* Fonts */,
				466C427C249A8749007D033E /* Assets.xcassets */,
				990CA23C24DB69D9002B5FA4 /* AppFlowCoordinator.swift */,
				466C4273249A8748007D033E /* AppDelegate.swift */,
				466C4275249A8748007D033E /* SceneDelegate.swift */,
				466C427E249A8749007D033E /* LaunchScreen.storyboard */,
			);
			path = App;
			sourceTree = "<group>";
		};
		466C4267249A8748007D033E = {
			isa = PBXGroup;
			children = (
				466C4272249A8748007D033E /* EcoSoapBank */,
				994E4B7F24DDB67000C12921 /* EcoSoapBankTests */,
				466C4271249A8748007D033E /* Products */,
			);
			sourceTree = "<group>";
		};
		466C4271249A8748007D033E /* Products */ = {
			isa = PBXGroup;
			children = (
				466C4270249A8748007D033E /* EcoSoapBank.app */,
				994E4B7E24DDB67000C12921 /* EcoSoapBankTests.xctest */,
			);
			name = Products;
			sourceTree = "<group>";
		};
		466C4272249A8748007D033E /* EcoSoapBank */ = {
			isa = PBXGroup;
			children = (
				E27B4B1924E1ECE800148E4E /* Network Controller */,
				994E4B6D24DDAEA800C12921 /* Impact */,
				994E4B6E24DDAEB100C12921 /* Pickups */,
				994E4B6F24DDAEB700C12921 /* Payment */,
				46BEB4F224C98F1100FE0CD1 /* Profile */,
				46BEB4EF24C98ED900FE0CD1 /* Login */,
				46BEB4EB24C98EB400FE0CD1 /* Model */,
				46BEB4EC24C98EBB00FE0CD1 /* Model Controller */,
				46BEB4EA24C98EA300FE0CD1 /* Helpers */,
				465DAA2724BD0BC100D94C24 /* App */,
				04D1758E24E41DF500F8929C /* Custom Views */,
				466C4281249A8749007D033E /* Info.plist */,
				466C4287249A889F007D033E /* File Organization.md */,
				E2D302EC24E5B260008A6FAF /* mockImpactStatsByPropertyId.json */,
				E2D302EE24E5B489008A6FAF /* mockUserByIdInput.json */,
			);
			path = EcoSoapBank;
			sourceTree = "<group>";
		};
		46BEB4EA24C98EA300FE0CD1 /* Helpers */ = {
			isa = PBXGroup;
			children = (
				46BEB4E624C98D8900FE0CD1 /* Notifications.swift */,
				994E4B7824DDB58300C12921 /* UtilityFunctions.swift */,
				9921943324E49AC300E16C16 /* UIKit */,
				9983874F24E4694400450244 /* SwiftUI */,
				E2D302F824E5DA32008A6FAF /* URLSessionMock.swift */,
				E2D302FA24E5DB1A008A6FAF /* URLSessionDataTaskMock.swift */,
			);
			path = Helpers;
			sourceTree = "<group>";
		};
		46BEB4EB24C98EB400FE0CD1 /* Model */ = {
			isa = PBXGroup;
			children = (
				46BEB4E024C9828800FE0CD1 /* Profile.swift */,
				998913D224DDFFA8009ADBC1 /* Pickup.swift */,
				998913D824DE0C90009ADBC1 /* HospitalityService.swift */,
				998913D624DE0C33009ADBC1 /* Property.swift */,
				04D1758624E317FB00F8929C /* ImpactStats.swift */,
				990CA24024DB6A6C002B5FA4 /* Protocols */,
				E2D302F424E5CA32008A6FAF /* User.swift */,
			);
			path = Model;
			sourceTree = "<group>";
		};
		46BEB4EC24C98EBB00FE0CD1 /* Model Controller */ = {
			isa = PBXGroup;
			children = (
				46BEB4ED24C98ECC00FE0CD1 /* ProfileController.swift */,
				998913D024DDFF96009ADBC1 /* PickupController.swift */,
<<<<<<< HEAD
				04FEE1B524E48AB000F51D69 /* ImpactController.swift */,
=======
				9983874724E33A0600450244 /* MockPickupProvider.swift */,
>>>>>>> 087c05b7
			);
			path = "Model Controller";
			sourceTree = "<group>";
		};
		46BEB4EF24C98ED900FE0CD1 /* Login */ = {
			isa = PBXGroup;
			children = (
				46BEB4E424C98CDC00FE0CD1 /* LoginViewController.swift */,
				463AD24424CF2CDB00447BB8 /* AddProfileViewController.swift */,
				466C4279249A8748007D033E /* Main.storyboard */,
				46C2BC9124D432F90077E49D /* ProfileTabBarViewController.swift */,
			);
			path = Login;
			sourceTree = "<group>";
		};
		46BEB4F224C98F1100FE0CD1 /* Profile */ = {
			isa = PBXGroup;
			children = (
				46BEB4E824C98DAF00FE0CD1 /* ProfileListViewController.swift */,
				463AD24224CF275900447BB8 /* ProfileDetailViewController.swift */,
				46BEB4F024C98F0D00FE0CD1 /* Profiles.storyboard */,
			);
			path = Profile;
			sourceTree = "<group>";
		};
		990CA24024DB6A6C002B5FA4 /* Protocols */ = {
			isa = PBXGroup;
			children = (
				990CA23E24DB69ED002B5FA4 /* FlowCoordinator.swift */,
			);
			path = Protocols;
			sourceTree = "<group>";
		};
		9921943324E49AC300E16C16 /* UIKit */ = {
			isa = PBXGroup;
			children = (
				041E1E8524E1EB580052831D /* Fonts.swift */,
				041E1EA624E22B1E0052831D /* Colors.swift */,
				46BF10BD24D388FF001C6753 /* UIViewController+SimpleAlert.swift */,
				990CA24124DB6C19002B5FA4 /* UIStoryboard+Constants.swift */,
				991874D324E4B28900F636FB /* UIView+Subviews.swift */,
			);
			path = UIKit;
			sourceTree = "<group>";
		};
		994E4B6D24DDAEA800C12921 /* Impact */ = {
			isa = PBXGroup;
			children = (
				994E4B7224DDB48800C12921 /* ImpactCoordinator.swift */,
				994E4B7624DDB55E00C12921 /* ImpactViewController.swift */,
				04D1758824E3453B00F8929C /* ImpactCell.swift */,
				04FEE1DB24E5E16600F51D69 /* ImpactCellViewModel.swift */,
			);
			path = Impact;
			sourceTree = "<group>";
		};
		994E4B6E24DDAEB100C12921 /* Pickups */ = {
			isa = PBXGroup;
			children = (
				994E4B7424DDB4A100C12921 /* PickupCoordinator.swift */,
				9998716324E1E8C4000A993E /* PickupsView.swift */,
				998913CE24DDFE54009ADBC1 /* PickupHistoryView.swift */,
				998913D424DE0907009ADBC1 /* PickupHistoryItemView.swift */,
				997BF10F24E1FA1E00A643D8 /* NewPickupView.swift */,
				9983874924E34C5E00450244 /* CartonSummaryView.swift */,
			);
			path = Pickups;
			sourceTree = "<group>";
		};
		994E4B6F24DDAEB700C12921 /* Payment */ = {
			isa = PBXGroup;
			children = (
			);
			path = Payment;
			sourceTree = "<group>";
		};
		994E4B7F24DDB67000C12921 /* EcoSoapBankTests */ = {
			isa = PBXGroup;
			children = (
				99B5790224E30F140097957D /* PickupTests.swift */,
				994E4B8824DDB68700C12921 /* UtilityTests.swift */,
				041E1E8724E1F3890052831D /* FontTests.swift */,
				994E4B8224DDB67000C12921 /* Info.plist */,
				041E1EA824E22DF50052831D /* ColorTests.swift */,
			);
			path = EcoSoapBankTests;
			sourceTree = "<group>";
		};
		9983874F24E4694400450244 /* SwiftUI */ = {
			isa = PBXGroup;
			children = (
				998913DA24DE1AC6009ADBC1 /* SwiftUI+Extensions.swift */,
				9983874B24E4657C00450244 /* KeyboardAvoiding.swift */,
				9983874D24E4658600450244 /* KeyboardDismissing.swift */,
				997BF11124E20AAE00A643D8 /* TextView.swift */,
			);
			path = SwiftUI;
			sourceTree = "<group>";
		};
		E27B4B1924E1ECE800148E4E /* Network Controller */ = {
			isa = PBXGroup;
			children = (
				E27B4B1A24E1ED2100148E4E /* GraphQLController.swift */,
				E220C32624E35E59003FF32D /* GraphQLQueries.swift */,
				E2B961B124E45B5400C5DF8B /* GraphQLMutations.swift */,
				E2B961B324E45BF800C5DF8B /* QueryObjects.swift */,
			);
			path = "Network Controller";
			sourceTree = "<group>";
		};
/* End PBXGroup section */

/* Begin PBXNativeTarget section */
		466C426F249A8748007D033E /* EcoSoapBank */ = {
			isa = PBXNativeTarget;
			buildConfigurationList = 466C4284249A8749007D033E /* Build configuration list for PBXNativeTarget "EcoSoapBank" */;
			buildPhases = (
				466C426C249A8748007D033E /* Sources */,
				466C426D249A8748007D033E /* Frameworks */,
				466C426E249A8748007D033E /* Resources */,
				9998716224E1AD26000A993E /* SwiftLint */,
			);
			buildRules = (
			);
			dependencies = (
			);
			name = EcoSoapBank;
			packageProductDependencies = (
				041E1E2024E1E1510052831D /* OktaAuth */,
			);
			productName = LabsScaffolding;
			productReference = 466C4270249A8748007D033E /* EcoSoapBank.app */;
			productType = "com.apple.product-type.application";
		};
		994E4B7D24DDB67000C12921 /* EcoSoapBankTests */ = {
			isa = PBXNativeTarget;
			buildConfigurationList = 994E4B8524DDB67000C12921 /* Build configuration list for PBXNativeTarget "EcoSoapBankTests" */;
			buildPhases = (
				994E4B7A24DDB67000C12921 /* Sources */,
				994E4B7B24DDB67000C12921 /* Frameworks */,
				994E4B7C24DDB67000C12921 /* Resources */,
			);
			buildRules = (
			);
			dependencies = (
				994E4B8424DDB67000C12921 /* PBXTargetDependency */,
			);
			name = EcoSoapBankTests;
			productName = EcoSoapBankTests;
			productReference = 994E4B7E24DDB67000C12921 /* EcoSoapBankTests.xctest */;
			productType = "com.apple.product-type.bundle.unit-test";
		};
/* End PBXNativeTarget section */

/* Begin PBXProject section */
		466C4268249A8748007D033E /* Project object */ = {
			isa = PBXProject;
			attributes = {
				LastSwiftUpdateCheck = 1160;
				LastUpgradeCheck = 1150;
				ORGANIZATIONNAME = "Spencer Curtis";
				TargetAttributes = {
					466C426F249A8748007D033E = {
						CreatedOnToolsVersion = 11.5;
					};
					994E4B7D24DDB67000C12921 = {
						CreatedOnToolsVersion = 11.6;
						TestTargetID = 466C426F249A8748007D033E;
					};
				};
			};
			buildConfigurationList = 466C426B249A8748007D033E /* Build configuration list for PBXProject "EcoSoapBank" */;
			compatibilityVersion = "Xcode 9.3";
			developmentRegion = en;
			hasScannedForEncodings = 0;
			knownRegions = (
				en,
				Base,
			);
			mainGroup = 466C4267249A8748007D033E;
			packageReferences = (
				041E1E1F24E1E1510052831D /* XCRemoteSwiftPackageReference "OktaAuth" */,
			);
			productRefGroup = 466C4271249A8748007D033E /* Products */;
			projectDirPath = "";
			projectRoot = "";
			targets = (
				466C426F249A8748007D033E /* EcoSoapBank */,
				994E4B7D24DDB67000C12921 /* EcoSoapBankTests */,
			);
		};
/* End PBXProject section */

/* Begin PBXResourcesBuildPhase section */
		466C426E249A8748007D033E /* Resources */ = {
			isa = PBXResourcesBuildPhase;
			buildActionMask = 2147483647;
			files = (
				041E1E4824E1EA920052831D /* Montserrat-MediumItalic.otf in Resources */,
				466C4280249A8749007D033E /* LaunchScreen.storyboard in Resources */,
				041E1E5924E1EA920052831D /* Montserrat-LightItalic.otf in Resources */,
				466C427D249A8749007D033E /* Assets.xcassets in Resources */,
				041E1E4F24E1EA920052831D /* Montserrat-BoldItalic.otf in Resources */,
				041E1E7924E1EA970052831D /* Muli-ExtraLight.ttf in Resources */,
				041E1E5024E1EA920052831D /* Montserrat-Light.otf in Resources */,
				041E1E6024E1EA920052831D /* Montserrat-Regular.otf in Resources */,
				041E1E4B24E1EA920052831D /* SIL Open Font License.txt in Resources */,
				041E1E7B24E1EA970052831D /* Muli-BoldItalic.ttf in Resources */,
				041E1E5D24E1EA920052831D /* Montserrat-ExtraBoldItalic.otf in Resources */,
				46BEB4F124C98F0D00FE0CD1 /* Profiles.storyboard in Resources */,
				041E1E6324E1EA920052831D /* Montserrat-ExtraBold.otf in Resources */,
				041E1E6924E1EA920052831D /* Montserrat-Black.otf in Resources */,
				041E1E8124E1EA970052831D /* Muli-Light.ttf in Resources */,
				041E1E5E24E1EA920052831D /* Montserrat-Italic.otf in Resources */,
				041E1E5424E1EA920052831D /* Montserrat-ExtraLight.otf in Resources */,
				466C427B249A8748007D033E /* Main.storyboard in Resources */,
				041E1E7A24E1EA970052831D /* Muli-ExtraLightItalic.ttf in Resources */,
				041E1E5A24E1EA920052831D /* Montserrat-Medium.otf in Resources */,
				E2D302ED24E5B260008A6FAF /* mockImpactStatsByPropertyId.json in Resources */,
				041E1E5224E1EA920052831D /* Montserrat-Thin.otf in Resources */,
				041E1E4924E1EA920052831D /* Montserrat-Bold.otf in Resources */,
				041E1E6424E1EA920052831D /* Montserrat-ExtraLightItalic.otf in Resources */,
				041E1E8324E1EA970052831D /* Muli-LightItalic.ttf in Resources */,
				E2D302EF24E5B489008A6FAF /* mockUserByIdInput.json in Resources */,
				041E1E7F24E1EA970052831D /* Muli-Italic.ttf in Resources */,
				041E1E8224E1EA970052831D /* Muli.ttf in Resources */,
				041E1E7E24E1EA970052831D /* Muli-Bold.ttf in Resources */,
				041E1E5124E1EA920052831D /* Montserrat-ThinItalic.otf in Resources */,
				041E1E7D24E1EA970052831D /* Muli-Semi-BoldItalic.ttf in Resources */,
				041E1E5C24E1EA920052831D /* Montserrat-SemiBoldItalic.otf in Resources */,
				041E1E8024E1EA970052831D /* Muli-SemiBold.ttf in Resources */,
				041E1E4A24E1EA920052831D /* Montserrat-BlackItalic.otf in Resources */,
				041E1E6C24E1EA920052831D /* Montserrat-SemiBold.otf in Resources */,
			);
			runOnlyForDeploymentPostprocessing = 0;
		};
		994E4B7C24DDB67000C12921 /* Resources */ = {
			isa = PBXResourcesBuildPhase;
			buildActionMask = 2147483647;
			files = (
				041E1E8C24E1F78D0052831D /* Muli-BoldItalic.ttf in Resources */,
				041E1EA524E1F7970052831D /* Montserrat-SemiBold.otf in Resources */,
				041E1E9D24E1F7970052831D /* Montserrat-Medium.otf in Resources */,
				041E1E8F24E1F78D0052831D /* Muli-Italic.ttf in Resources */,
				041E1E9A24E1F7970052831D /* Montserrat-Thin.otf in Resources */,
				041E1E9F24E1F7970052831D /* Montserrat-ExtraBoldItalic.otf in Resources */,
				041E1EA224E1F7970052831D /* Montserrat-ExtraBold.otf in Resources */,
				041E1E8E24E1F78D0052831D /* Muli-Bold.ttf in Resources */,
				041E1E8A24E1F78D0052831D /* Muli-ExtraLight.ttf in Resources */,
				041E1EA324E1F7970052831D /* Montserrat-ExtraLightItalic.otf in Resources */,
				041E1E9024E1F78D0052831D /* Muli-SemiBold.ttf in Resources */,
				041E1E9924E1F7970052831D /* Montserrat-ThinItalic.otf in Resources */,
				041E1E9824E1F7970052831D /* Montserrat-Light.otf in Resources */,
				041E1E9624E1F7970052831D /* Montserrat-BlackItalic.otf in Resources */,
				041E1EA124E1F7970052831D /* Montserrat-Regular.otf in Resources */,
				041E1EA024E1F7970052831D /* Montserrat-Italic.otf in Resources */,
				041E1E8D24E1F78D0052831D /* Muli-Semi-BoldItalic.ttf in Resources */,
				041E1E9324E1F78D0052831D /* Muli-LightItalic.ttf in Resources */,
				041E1E9E24E1F7970052831D /* Montserrat-SemiBoldItalic.otf in Resources */,
				041E1E9C24E1F7970052831D /* Montserrat-LightItalic.otf in Resources */,
				041E1E9224E1F78D0052831D /* Muli.ttf in Resources */,
				041E1E9124E1F78D0052831D /* Muli-Light.ttf in Resources */,
				041E1E9424E1F7970052831D /* Montserrat-MediumItalic.otf in Resources */,
				041E1EA424E1F7970052831D /* Montserrat-Black.otf in Resources */,
				041E1E9724E1F7970052831D /* Montserrat-BoldItalic.otf in Resources */,
				041E1E8B24E1F78D0052831D /* Muli-ExtraLightItalic.ttf in Resources */,
				041E1E9B24E1F7970052831D /* Montserrat-ExtraLight.otf in Resources */,
				041E1E9524E1F7970052831D /* Montserrat-Bold.otf in Resources */,
			);
			runOnlyForDeploymentPostprocessing = 0;
		};
/* End PBXResourcesBuildPhase section */

/* Begin PBXShellScriptBuildPhase section */
		9998716224E1AD26000A993E /* SwiftLint */ = {
			isa = PBXShellScriptBuildPhase;
			buildActionMask = 2147483647;
			files = (
			);
			inputFileListPaths = (
			);
			inputPaths = (
			);
			name = SwiftLint;
			outputFileListPaths = (
			);
			outputPaths = (
			);
			runOnlyForDeploymentPostprocessing = 0;
			shellPath = /bin/sh;
			shellScript = "if which swiftlint >/dev/null; then\n  swiftlint\nelse\n  echo \"warning: SwiftLint not installed, download from https://github.com/realm/SwiftLint\"\nfi\n";
		};
/* End PBXShellScriptBuildPhase section */

/* Begin PBXSourcesBuildPhase section */
		466C426C249A8748007D033E /* Sources */ = {
			isa = PBXSourcesBuildPhase;
			buildActionMask = 2147483647;
			files = (
				46BEB4EE24C98ECC00FE0CD1 /* ProfileController.swift in Sources */,
				9983874E24E4658600450244 /* KeyboardDismissing.swift in Sources */,
				E27B4B1B24E1ED2100148E4E /* GraphQLController.swift in Sources */,
				04D1758D24E4195C00F8929C /* GradientView.swift in Sources */,
				46BF10BE24D388FF001C6753 /* UIViewController+SimpleAlert.swift in Sources */,
				041E1E8624E1EB580052831D /* Fonts.swift in Sources */,
				990CA24224DB6C19002B5FA4 /* UIStoryboard+Constants.swift in Sources */,
				994E4B7324DDB48800C12921 /* ImpactCoordinator.swift in Sources */,
				04FEE1DC24E5E16600F51D69 /* ImpactCellViewModel.swift in Sources */,
				990CA23F24DB69ED002B5FA4 /* FlowCoordinator.swift in Sources */,
				997BF11024E1FA1E00A643D8 /* NewPickupView.swift in Sources */,
				994E4B7524DDB4A100C12921 /* PickupCoordinator.swift in Sources */,
				998913D324DDFFA8009ADBC1 /* Pickup.swift in Sources */,
				46BEB4E724C98D8900FE0CD1 /* Notifications.swift in Sources */,
				46BEB4E124C9828800FE0CD1 /* Profile.swift in Sources */,
				990CA23D24DB69D9002B5FA4 /* AppFlowCoordinator.swift in Sources */,
<<<<<<< HEAD
				04D1758B24E4121800F8929C /* UIView+Subviews.swift in Sources */,
				04FEE1B624E48AB000F51D69 /* ImpactController.swift in Sources */,
=======
				9983874A24E34C5E00450244 /* CartonSummaryView.swift in Sources */,
>>>>>>> 087c05b7
				041E1EA724E22B1E0052831D /* Colors.swift in Sources */,
				994E4B7924DDB58300C12921 /* UtilityFunctions.swift in Sources */,
				994E4B7724DDB55E00C12921 /* ImpactViewController.swift in Sources */,
				998913D524DE0907009ADBC1 /* PickupHistoryItemView.swift in Sources */,
				998913CF24DDFE54009ADBC1 /* PickupHistoryView.swift in Sources */,
				998913D724DE0C34009ADBC1 /* Property.swift in Sources */,
				E2B961B424E45BF800C5DF8B /* QueryObjects.swift in Sources */,
				E2D302F524E5CA32008A6FAF /* User.swift in Sources */,
				46BEB4E924C98DAF00FE0CD1 /* ProfileListViewController.swift in Sources */,
				9983874824E33A0600450244 /* MockPickupProvider.swift in Sources */,
				997BF11224E20AAE00A643D8 /* TextView.swift in Sources */,
				9998716424E1E8C4000A993E /* PickupsView.swift in Sources */,
				E2D302F924E5DA32008A6FAF /* URLSessionMock.swift in Sources */,
				998913D124DDFF96009ADBC1 /* PickupController.swift in Sources */,
				463AD24524CF2CDB00447BB8 /* AddProfileViewController.swift in Sources */,
				466C4274249A8748007D033E /* AppDelegate.swift in Sources */,
				46C2BC9224D432F90077E49D /* ProfileTabBarViewController.swift in Sources */,
				463AD24324CF275900447BB8 /* ProfileDetailViewController.swift in Sources */,
				9983874C24E4657C00450244 /* KeyboardAvoiding.swift in Sources */,
				04D1758724E317FB00F8929C /* ImpactStats.swift in Sources */,
				04D1758924E3453B00F8929C /* ImpactCell.swift in Sources */,
				46BEB4E524C98CDC00FE0CD1 /* LoginViewController.swift in Sources */,
				E220C32724E35E59003FF32D /* GraphQLQueries.swift in Sources */,
				998913DB24DE1AC6009ADBC1 /* SwiftUI+Extensions.swift in Sources */,
				E2B961B224E45B5400C5DF8B /* GraphQLMutations.swift in Sources */,
				998913D924DE0C90009ADBC1 /* HospitalityService.swift in Sources */,
				466C4276249A8748007D033E /* SceneDelegate.swift in Sources */,
				991874D424E4B28900F636FB /* UIView+Subviews.swift in Sources */,
				E2D302FB24E5DB1A008A6FAF /* URLSessionDataTaskMock.swift in Sources */,
			);
			runOnlyForDeploymentPostprocessing = 0;
		};
		994E4B7A24DDB67000C12921 /* Sources */ = {
			isa = PBXSourcesBuildPhase;
			buildActionMask = 2147483647;
			files = (
				041E1E8824E1F3890052831D /* FontTests.swift in Sources */,
				994E4B8924DDB68700C12921 /* UtilityTests.swift in Sources */,
				041E1EA924E22DF50052831D /* ColorTests.swift in Sources */,
				99B5790324E30F140097957D /* PickupTests.swift in Sources */,
			);
			runOnlyForDeploymentPostprocessing = 0;
		};
/* End PBXSourcesBuildPhase section */

/* Begin PBXTargetDependency section */
		994E4B8424DDB67000C12921 /* PBXTargetDependency */ = {
			isa = PBXTargetDependency;
			target = 466C426F249A8748007D033E /* EcoSoapBank */;
			targetProxy = 994E4B8324DDB67000C12921 /* PBXContainerItemProxy */;
		};
/* End PBXTargetDependency section */

/* Begin PBXVariantGroup section */
		466C4279249A8748007D033E /* Main.storyboard */ = {
			isa = PBXVariantGroup;
			children = (
				466C427A249A8748007D033E /* Base */,
			);
			name = Main.storyboard;
			sourceTree = "<group>";
		};
		466C427E249A8749007D033E /* LaunchScreen.storyboard */ = {
			isa = PBXVariantGroup;
			children = (
				466C427F249A8749007D033E /* Base */,
			);
			name = LaunchScreen.storyboard;
			sourceTree = "<group>";
		};
/* End PBXVariantGroup section */

/* Begin XCBuildConfiguration section */
		466C4282249A8749007D033E /* Debug */ = {
			isa = XCBuildConfiguration;
			buildSettings = {
				ALWAYS_SEARCH_USER_PATHS = NO;
				CLANG_ANALYZER_NONNULL = YES;
				CLANG_ANALYZER_NUMBER_OBJECT_CONVERSION = YES_AGGRESSIVE;
				CLANG_CXX_LANGUAGE_STANDARD = "gnu++14";
				CLANG_CXX_LIBRARY = "libc++";
				CLANG_ENABLE_MODULES = YES;
				CLANG_ENABLE_OBJC_ARC = YES;
				CLANG_ENABLE_OBJC_WEAK = YES;
				CLANG_WARN_BLOCK_CAPTURE_AUTORELEASING = YES;
				CLANG_WARN_BOOL_CONVERSION = YES;
				CLANG_WARN_COMMA = YES;
				CLANG_WARN_CONSTANT_CONVERSION = YES;
				CLANG_WARN_DEPRECATED_OBJC_IMPLEMENTATIONS = YES;
				CLANG_WARN_DIRECT_OBJC_ISA_USAGE = YES_ERROR;
				CLANG_WARN_DOCUMENTATION_COMMENTS = YES;
				CLANG_WARN_EMPTY_BODY = YES;
				CLANG_WARN_ENUM_CONVERSION = YES;
				CLANG_WARN_INFINITE_RECURSION = YES;
				CLANG_WARN_INT_CONVERSION = YES;
				CLANG_WARN_NON_LITERAL_NULL_CONVERSION = YES;
				CLANG_WARN_OBJC_IMPLICIT_RETAIN_SELF = YES;
				CLANG_WARN_OBJC_LITERAL_CONVERSION = YES;
				CLANG_WARN_OBJC_ROOT_CLASS = YES_ERROR;
				CLANG_WARN_RANGE_LOOP_ANALYSIS = YES;
				CLANG_WARN_STRICT_PROTOTYPES = YES;
				CLANG_WARN_SUSPICIOUS_MOVE = YES;
				CLANG_WARN_UNGUARDED_AVAILABILITY = YES_AGGRESSIVE;
				CLANG_WARN_UNREACHABLE_CODE = YES;
				CLANG_WARN__DUPLICATE_METHOD_MATCH = YES;
				COPY_PHASE_STRIP = NO;
				DEBUG_INFORMATION_FORMAT = dwarf;
				ENABLE_STRICT_OBJC_MSGSEND = YES;
				ENABLE_TESTABILITY = YES;
				GCC_C_LANGUAGE_STANDARD = gnu11;
				GCC_DYNAMIC_NO_PIC = NO;
				GCC_NO_COMMON_BLOCKS = YES;
				GCC_OPTIMIZATION_LEVEL = 0;
				GCC_PREPROCESSOR_DEFINITIONS = (
					"DEBUG=1",
					"$(inherited)",
				);
				GCC_WARN_64_TO_32_BIT_CONVERSION = YES;
				GCC_WARN_ABOUT_RETURN_TYPE = YES_ERROR;
				GCC_WARN_UNDECLARED_SELECTOR = YES;
				GCC_WARN_UNINITIALIZED_AUTOS = YES_AGGRESSIVE;
				GCC_WARN_UNUSED_FUNCTION = YES;
				GCC_WARN_UNUSED_VARIABLE = YES;
				IPHONEOS_DEPLOYMENT_TARGET = 13.5;
				MTL_ENABLE_DEBUG_INFO = INCLUDE_SOURCE;
				MTL_FAST_MATH = YES;
				ONLY_ACTIVE_ARCH = YES;
				SDKROOT = iphoneos;
				SWIFT_ACTIVE_COMPILATION_CONDITIONS = DEBUG;
				SWIFT_OPTIMIZATION_LEVEL = "-Onone";
			};
			name = Debug;
		};
		466C4283249A8749007D033E /* Release */ = {
			isa = XCBuildConfiguration;
			buildSettings = {
				ALWAYS_SEARCH_USER_PATHS = NO;
				CLANG_ANALYZER_NONNULL = YES;
				CLANG_ANALYZER_NUMBER_OBJECT_CONVERSION = YES_AGGRESSIVE;
				CLANG_CXX_LANGUAGE_STANDARD = "gnu++14";
				CLANG_CXX_LIBRARY = "libc++";
				CLANG_ENABLE_MODULES = YES;
				CLANG_ENABLE_OBJC_ARC = YES;
				CLANG_ENABLE_OBJC_WEAK = YES;
				CLANG_WARN_BLOCK_CAPTURE_AUTORELEASING = YES;
				CLANG_WARN_BOOL_CONVERSION = YES;
				CLANG_WARN_COMMA = YES;
				CLANG_WARN_CONSTANT_CONVERSION = YES;
				CLANG_WARN_DEPRECATED_OBJC_IMPLEMENTATIONS = YES;
				CLANG_WARN_DIRECT_OBJC_ISA_USAGE = YES_ERROR;
				CLANG_WARN_DOCUMENTATION_COMMENTS = YES;
				CLANG_WARN_EMPTY_BODY = YES;
				CLANG_WARN_ENUM_CONVERSION = YES;
				CLANG_WARN_INFINITE_RECURSION = YES;
				CLANG_WARN_INT_CONVERSION = YES;
				CLANG_WARN_NON_LITERAL_NULL_CONVERSION = YES;
				CLANG_WARN_OBJC_IMPLICIT_RETAIN_SELF = YES;
				CLANG_WARN_OBJC_LITERAL_CONVERSION = YES;
				CLANG_WARN_OBJC_ROOT_CLASS = YES_ERROR;
				CLANG_WARN_RANGE_LOOP_ANALYSIS = YES;
				CLANG_WARN_STRICT_PROTOTYPES = YES;
				CLANG_WARN_SUSPICIOUS_MOVE = YES;
				CLANG_WARN_UNGUARDED_AVAILABILITY = YES_AGGRESSIVE;
				CLANG_WARN_UNREACHABLE_CODE = YES;
				CLANG_WARN__DUPLICATE_METHOD_MATCH = YES;
				COPY_PHASE_STRIP = NO;
				DEBUG_INFORMATION_FORMAT = "dwarf-with-dsym";
				ENABLE_NS_ASSERTIONS = NO;
				ENABLE_STRICT_OBJC_MSGSEND = YES;
				GCC_C_LANGUAGE_STANDARD = gnu11;
				GCC_NO_COMMON_BLOCKS = YES;
				GCC_WARN_64_TO_32_BIT_CONVERSION = YES;
				GCC_WARN_ABOUT_RETURN_TYPE = YES_ERROR;
				GCC_WARN_UNDECLARED_SELECTOR = YES;
				GCC_WARN_UNINITIALIZED_AUTOS = YES_AGGRESSIVE;
				GCC_WARN_UNUSED_FUNCTION = YES;
				GCC_WARN_UNUSED_VARIABLE = YES;
				IPHONEOS_DEPLOYMENT_TARGET = 13.5;
				MTL_ENABLE_DEBUG_INFO = NO;
				MTL_FAST_MATH = YES;
				SDKROOT = iphoneos;
				SWIFT_COMPILATION_MODE = wholemodule;
				SWIFT_OPTIMIZATION_LEVEL = "-O";
				VALIDATE_PRODUCT = YES;
			};
			name = Release;
		};
		466C4285249A8749007D033E /* Debug */ = {
			isa = XCBuildConfiguration;
			buildSettings = {
				ASSETCATALOG_COMPILER_APPICON_NAME = AppIcon;
				CODE_SIGN_STYLE = Automatic;
				INFOPLIST_FILE = EcoSoapBank/Info.plist;
				IPHONEOS_DEPLOYMENT_TARGET = 13.0;
				LD_RUNPATH_SEARCH_PATHS = (
					"$(inherited)",
					"@executable_path/Frameworks",
				);
				PRODUCT_BUNDLE_IDENTIFIER = com.LambdaSchool.EcoSoapBankA;
				PRODUCT_NAME = EcoSoapBank;
				SWIFT_VERSION = 5.0;
				TARGETED_DEVICE_FAMILY = 1;
			};
			name = Debug;
		};
		466C4286249A8749007D033E /* Release */ = {
			isa = XCBuildConfiguration;
			buildSettings = {
				ASSETCATALOG_COMPILER_APPICON_NAME = AppIcon;
				CODE_SIGN_STYLE = Automatic;
				INFOPLIST_FILE = EcoSoapBank/Info.plist;
				IPHONEOS_DEPLOYMENT_TARGET = 13.0;
				LD_RUNPATH_SEARCH_PATHS = (
					"$(inherited)",
					"@executable_path/Frameworks",
				);
				PRODUCT_BUNDLE_IDENTIFIER = com.LambdaSchool.EcoSoapBankA;
				PRODUCT_NAME = EcoSoapBank;
				SWIFT_VERSION = 5.0;
				TARGETED_DEVICE_FAMILY = 1;
			};
			name = Release;
		};
		994E4B8624DDB67000C12921 /* Debug */ = {
			isa = XCBuildConfiguration;
			buildSettings = {
				BUNDLE_LOADER = "$(TEST_HOST)";
				CODE_SIGN_STYLE = Automatic;
				INFOPLIST_FILE = EcoSoapBankTests/Info.plist;
				IPHONEOS_DEPLOYMENT_TARGET = 13.6;
				LD_RUNPATH_SEARCH_PATHS = (
					"$(inherited)",
					"@executable_path/Frameworks",
					"@loader_path/Frameworks",
				);
				PRODUCT_BUNDLE_IDENTIFIER = com.LambdaSchool.EcoSoapBankTests;
				PRODUCT_NAME = "$(TARGET_NAME)";
				SWIFT_VERSION = 5.0;
				TARGETED_DEVICE_FAMILY = "1,2";
				TEST_HOST = "$(BUILT_PRODUCTS_DIR)/EcoSoapBank.app/EcoSoapBank";
			};
			name = Debug;
		};
		994E4B8724DDB67000C12921 /* Release */ = {
			isa = XCBuildConfiguration;
			buildSettings = {
				BUNDLE_LOADER = "$(TEST_HOST)";
				CODE_SIGN_STYLE = Automatic;
				INFOPLIST_FILE = EcoSoapBankTests/Info.plist;
				IPHONEOS_DEPLOYMENT_TARGET = 13.6;
				LD_RUNPATH_SEARCH_PATHS = (
					"$(inherited)",
					"@executable_path/Frameworks",
					"@loader_path/Frameworks",
				);
				PRODUCT_BUNDLE_IDENTIFIER = com.LambdaSchool.EcoSoapBankTests;
				PRODUCT_NAME = "$(TARGET_NAME)";
				SWIFT_VERSION = 5.0;
				TARGETED_DEVICE_FAMILY = "1,2";
				TEST_HOST = "$(BUILT_PRODUCTS_DIR)/EcoSoapBank.app/EcoSoapBank";
			};
			name = Release;
		};
/* End XCBuildConfiguration section */

/* Begin XCConfigurationList section */
		466C426B249A8748007D033E /* Build configuration list for PBXProject "EcoSoapBank" */ = {
			isa = XCConfigurationList;
			buildConfigurations = (
				466C4282249A8749007D033E /* Debug */,
				466C4283249A8749007D033E /* Release */,
			);
			defaultConfigurationIsVisible = 0;
			defaultConfigurationName = Release;
		};
		466C4284249A8749007D033E /* Build configuration list for PBXNativeTarget "EcoSoapBank" */ = {
			isa = XCConfigurationList;
			buildConfigurations = (
				466C4285249A8749007D033E /* Debug */,
				466C4286249A8749007D033E /* Release */,
			);
			defaultConfigurationIsVisible = 0;
			defaultConfigurationName = Release;
		};
		994E4B8524DDB67000C12921 /* Build configuration list for PBXNativeTarget "EcoSoapBankTests" */ = {
			isa = XCConfigurationList;
			buildConfigurations = (
				994E4B8624DDB67000C12921 /* Debug */,
				994E4B8724DDB67000C12921 /* Release */,
			);
			defaultConfigurationIsVisible = 0;
			defaultConfigurationName = Release;
		};
/* End XCConfigurationList section */

/* Begin XCRemoteSwiftPackageReference section */
		041E1E1F24E1E1510052831D /* XCRemoteSwiftPackageReference "OktaAuth" */ = {
			isa = XCRemoteSwiftPackageReference;
			repositoryURL = "https://github.com/SpencerCurtis/OktaAuth.git";
			requirement = {
				kind = upToNextMajorVersion;
				minimumVersion = 1.0.0;
			};
		};
/* End XCRemoteSwiftPackageReference section */

/* Begin XCSwiftPackageProductDependency section */
		041E1E2024E1E1510052831D /* OktaAuth */ = {
			isa = XCSwiftPackageProductDependency;
			package = 041E1E1F24E1E1510052831D /* XCRemoteSwiftPackageReference "OktaAuth" */;
			productName = OktaAuth;
		};
/* End XCSwiftPackageProductDependency section */
	};
	rootObject = 466C4268249A8748007D033E /* Project object */;
}<|MERGE_RESOLUTION|>--- conflicted
+++ resolved
@@ -392,11 +392,8 @@
 			children = (
 				46BEB4ED24C98ECC00FE0CD1 /* ProfileController.swift */,
 				998913D024DDFF96009ADBC1 /* PickupController.swift */,
-<<<<<<< HEAD
 				04FEE1B524E48AB000F51D69 /* ImpactController.swift */,
-=======
 				9983874724E33A0600450244 /* MockPickupProvider.swift */,
->>>>>>> 087c05b7
 			);
 			path = "Model Controller";
 			sourceTree = "<group>";
@@ -712,12 +709,8 @@
 				46BEB4E724C98D8900FE0CD1 /* Notifications.swift in Sources */,
 				46BEB4E124C9828800FE0CD1 /* Profile.swift in Sources */,
 				990CA23D24DB69D9002B5FA4 /* AppFlowCoordinator.swift in Sources */,
-<<<<<<< HEAD
-				04D1758B24E4121800F8929C /* UIView+Subviews.swift in Sources */,
 				04FEE1B624E48AB000F51D69 /* ImpactController.swift in Sources */,
-=======
 				9983874A24E34C5E00450244 /* CartonSummaryView.swift in Sources */,
->>>>>>> 087c05b7
 				041E1EA724E22B1E0052831D /* Colors.swift in Sources */,
 				994E4B7924DDB58300C12921 /* UtilityFunctions.swift in Sources */,
 				994E4B7724DDB55E00C12921 /* ImpactViewController.swift in Sources */,
