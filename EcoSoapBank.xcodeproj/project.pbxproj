--- conflicted
+++ resolved
@@ -86,7 +86,9 @@
 		04C91DDB250817B2005ED433 /* ESBTextView.swift in Sources */ = {isa = PBXBuildFile; fileRef = 04C91DDA250817B2005ED433 /* ESBTextView.swift */; };
 		04C91DDD25082979005ED433 /* ESBNavigationController.swift in Sources */ = {isa = PBXBuildFile; fileRef = 04C91DDC25082979005ED433 /* ESBNavigationController.swift */; };
 		04C91DDF25082E71005ED433 /* DarkStatusBarHostingController.swift in Sources */ = {isa = PBXBuildFile; fileRef = 04C91DDE25082E71005ED433 /* DarkStatusBarHostingController.swift */; };
-<<<<<<< HEAD
+		04C91DDB250817B2005ED433 /* ESBTextView.swift in Sources */ = {isa = PBXBuildFile; fileRef = 04C91DDA250817B2005ED433 /* ESBTextView.swift */; };
+		04C91DDD25082979005ED433 /* ESBNavigationController.swift in Sources */ = {isa = PBXBuildFile; fileRef = 04C91DDC25082979005ED433 /* ESBNavigationController.swift */; };
+		04C91DDF25082E71005ED433 /* DarkStatusBarHostingController.swift in Sources */ = {isa = PBXBuildFile; fileRef = 04C91DDE25082E71005ED433 /* DarkStatusBarHostingController.swift */; };
 		04C91DF425090633005ED433 /* UserDefaultsTests.swift in Sources */ = {isa = PBXBuildFile; fileRef = 04C91DF325090633005ED433 /* UserDefaultsTests.swift */; };
 		04C91E13250928B2005ED433 /* mockImpactStatsByPropertyId.json in Resources */ = {isa = PBXBuildFile; fileRef = E2D302EC24E5B260008A6FAF /* mockImpactStatsByPropertyId.json */; };
 		04C91E14250928B7005ED433 /* mockUserByIdInput.json in Resources */ = {isa = PBXBuildFile; fileRef = E2D302EE24E5B489008A6FAF /* mockUserByIdInput.json */; };
@@ -103,8 +105,6 @@
 		04C91E23250928F2005ED433 /* mockUpdatePropertySuccess.json in Resources */ = {isa = PBXBuildFile; fileRef = 04C91E1025092597005ED433 /* mockUpdatePropertySuccess.json */; };
 		04C91E24250928F5005ED433 /* mockPaymentsByPropertyIdSuccess.json in Resources */ = {isa = PBXBuildFile; fileRef = 04C91DF52509152C005ED433 /* mockPaymentsByPropertyIdSuccess.json */; };
 		04C91E26250929C1005ED433 /* PrintJson.swift in Sources */ = {isa = PBXBuildFile; fileRef = 04C91E25250929C1005ED433 /* PrintJson.swift */; };
-=======
->>>>>>> fd493d8d
 		04CCD90324FD60AA00263376 /* GraphQLOperation.swift in Sources */ = {isa = PBXBuildFile; fileRef = 04CCD90224FD60AA00263376 /* GraphQLOperation.swift */; };
 		04CCD90524FD85CF00263376 /* HTTPMethod.swift in Sources */ = {isa = PBXBuildFile; fileRef = 04CCD90424FD85CF00263376 /* HTTPMethod.swift */; };
 		04CCD90724FD860B00263376 /* GraphQLError.swift in Sources */ = {isa = PBXBuildFile; fileRef = 04CCD90624FD860B00263376 /* GraphQLError.swift */; };
@@ -112,10 +112,8 @@
 		04D1758924E3453B00F8929C /* ImpactCell.swift in Sources */ = {isa = PBXBuildFile; fileRef = 04D1758824E3453B00F8929C /* ImpactCell.swift */; };
 		04D1758D24E4195C00F8929C /* GradientView.swift in Sources */ = {isa = PBXBuildFile; fileRef = 04D1758C24E4195C00F8929C /* GradientView.swift */; };
 		04D3252F25004D57005ABDEB /* GraphQLResult.swift in Sources */ = {isa = PBXBuildFile; fileRef = 04D3252E25004D57005ABDEB /* GraphQLResult.swift */; };
-<<<<<<< HEAD
+		04D3252F25004D57005ABDEB /* GraphQLResult.swift in Sources */ = {isa = PBXBuildFile; fileRef = 04D3252E25004D57005ABDEB /* GraphQLResult.swift */; };
 		04D3253E250148E5005ABDEB /* GraphQLControllerTests.swift in Sources */ = {isa = PBXBuildFile; fileRef = E2D04F9524F1653000515831 /* GraphQLControllerTests.swift */; };
-=======
->>>>>>> fd493d8d
 		04D6D72C24E8444C0003A585 /* BackgroundView.swift in Sources */ = {isa = PBXBuildFile; fileRef = 04D6D72B24E8444C0003A585 /* BackgroundView.swift */; };
 		04E42DFF24F6C04600D4003E /* Keychain+Okta.swift in Sources */ = {isa = PBXBuildFile; fileRef = 04E42DFE24F6C04600D4003E /* Keychain+Okta.swift */; };
 		04FEE1B624E48AB000F51D69 /* ImpactController.swift in Sources */ = {isa = PBXBuildFile; fileRef = 04FEE1B524E48AB000F51D69 /* ImpactController.swift */; };
@@ -271,7 +269,9 @@
 		04C91DDA250817B2005ED433 /* ESBTextView.swift */ = {isa = PBXFileReference; lastKnownFileType = sourcecode.swift; path = ESBTextView.swift; sourceTree = "<group>"; };
 		04C91DDC25082979005ED433 /* ESBNavigationController.swift */ = {isa = PBXFileReference; lastKnownFileType = sourcecode.swift; path = ESBNavigationController.swift; sourceTree = "<group>"; };
 		04C91DDE25082E71005ED433 /* DarkStatusBarHostingController.swift */ = {isa = PBXFileReference; lastKnownFileType = sourcecode.swift; path = DarkStatusBarHostingController.swift; sourceTree = "<group>"; };
-<<<<<<< HEAD
+		04C91DDA250817B2005ED433 /* ESBTextView.swift */ = {isa = PBXFileReference; lastKnownFileType = sourcecode.swift; path = ESBTextView.swift; sourceTree = "<group>"; };
+		04C91DDC25082979005ED433 /* ESBNavigationController.swift */ = {isa = PBXFileReference; lastKnownFileType = sourcecode.swift; path = ESBNavigationController.swift; sourceTree = "<group>"; };
+		04C91DDE25082E71005ED433 /* DarkStatusBarHostingController.swift */ = {isa = PBXFileReference; lastKnownFileType = sourcecode.swift; path = DarkStatusBarHostingController.swift; sourceTree = "<group>"; };
 		04C91DF325090633005ED433 /* UserDefaultsTests.swift */ = {isa = PBXFileReference; lastKnownFileType = sourcecode.swift; path = UserDefaultsTests.swift; sourceTree = "<group>"; };
 		04C91DF52509152C005ED433 /* mockPaymentsByPropertyIdSuccess.json */ = {isa = PBXFileReference; lastKnownFileType = text.json; path = mockPaymentsByPropertyIdSuccess.json; sourceTree = "<group>"; };
 		04C91DF92509207A005ED433 /* mockUserByIdFailure.json */ = {isa = PBXFileReference; lastKnownFileType = text.json; path = mockUserByIdFailure.json; sourceTree = "<group>"; };
@@ -281,8 +281,6 @@
 		04C91E07250924B5005ED433 /* mockPropertiesByUserIdFailure.json */ = {isa = PBXFileReference; lastKnownFileType = text.json; path = mockPropertiesByUserIdFailure.json; sourceTree = "<group>"; };
 		04C91E1025092597005ED433 /* mockUpdatePropertySuccess.json */ = {isa = PBXFileReference; lastKnownFileType = text.json; path = mockUpdatePropertySuccess.json; sourceTree = "<group>"; };
 		04C91E25250929C1005ED433 /* PrintJson.swift */ = {isa = PBXFileReference; lastKnownFileType = sourcecode.swift; path = PrintJson.swift; sourceTree = "<group>"; };
-=======
->>>>>>> fd493d8d
 		04CCD90224FD60AA00263376 /* GraphQLOperation.swift */ = {isa = PBXFileReference; lastKnownFileType = sourcecode.swift; path = GraphQLOperation.swift; sourceTree = "<group>"; };
 		04CCD90424FD85CF00263376 /* HTTPMethod.swift */ = {isa = PBXFileReference; lastKnownFileType = sourcecode.swift; path = HTTPMethod.swift; sourceTree = "<group>"; };
 		04CCD90624FD860B00263376 /* GraphQLError.swift */ = {isa = PBXFileReference; lastKnownFileType = sourcecode.swift; path = GraphQLError.swift; sourceTree = "<group>"; };
@@ -290,11 +288,9 @@
 		04D1758824E3453B00F8929C /* ImpactCell.swift */ = {isa = PBXFileReference; lastKnownFileType = sourcecode.swift; path = ImpactCell.swift; sourceTree = "<group>"; };
 		04D1758C24E4195C00F8929C /* GradientView.swift */ = {isa = PBXFileReference; lastKnownFileType = sourcecode.swift; path = GradientView.swift; sourceTree = "<group>"; };
 		04D3252E25004D57005ABDEB /* GraphQLResult.swift */ = {isa = PBXFileReference; lastKnownFileType = sourcecode.swift; path = GraphQLResult.swift; sourceTree = "<group>"; };
-<<<<<<< HEAD
+		04D3252E25004D57005ABDEB /* GraphQLResult.swift */ = {isa = PBXFileReference; lastKnownFileType = sourcecode.swift; path = GraphQLResult.swift; sourceTree = "<group>"; };
 		04D325342501489A005ABDEB /* AsynchronousTests.xctest */ = {isa = PBXFileReference; explicitFileType = wrapper.cfbundle; includeInIndex = 0; path = AsynchronousTests.xctest; sourceTree = BUILT_PRODUCTS_DIR; };
 		04D325382501489A005ABDEB /* Info.plist */ = {isa = PBXFileReference; lastKnownFileType = text.plist.xml; path = Info.plist; sourceTree = "<group>"; };
-=======
->>>>>>> fd493d8d
 		04D6D72B24E8444C0003A585 /* BackgroundView.swift */ = {isa = PBXFileReference; lastKnownFileType = sourcecode.swift; path = BackgroundView.swift; sourceTree = "<group>"; };
 		04E42DFE24F6C04600D4003E /* Keychain+Okta.swift */ = {isa = PBXFileReference; lastKnownFileType = sourcecode.swift; path = "Keychain+Okta.swift"; sourceTree = "<group>"; };
 		04FEE1B524E48AB000F51D69 /* ImpactController.swift */ = {isa = PBXFileReference; lastKnownFileType = sourcecode.swift; path = ImpactController.swift; sourceTree = "<group>"; };
