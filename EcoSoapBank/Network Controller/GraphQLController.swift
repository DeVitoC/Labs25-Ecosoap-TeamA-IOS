--- conflicted
+++ resolved
@@ -13,7 +13,7 @@
 typealias ResultHandler<T> = (Result<T, Error>) -> Void
 
 /// Class containing methods for communicating with GraphQL backend
-class GraphQLController: UserDataProvider, ImpactDataProvider, PickupDataProvider {
+class GraphQLController: UserDataProvider, ImpactDataProvider, PickupDataProvider, PaymentDataProvider {
 
     // MARK: - Properties
 
@@ -69,6 +69,16 @@
     func cancelPickup(_ pickupID: String, completion: @escaping ResultHandler<Pickup>) {
         // TODO: may need to add token later
         performOperation(.cancelPickup(id: pickupID), completion: completion)
+    }
+    
+    // Payments
+    
+    func fetchPayments(forPropertyId propertyId: String, _ completion: @escaping ResultHandler<[Payment]>) {
+        completion(.failure(GraphQLError.unimplemented))
+    }
+
+    func makePayment(_ paymentInput: Payment, completion: @escaping ResultHandler<Payment>) {
+        completion(.failure(GraphQLError.unimplemented))
     }
     
     // Properties
@@ -156,83 +166,4 @@
             return .failure(error)
         }
     }
-}
-<<<<<<< HEAD
-=======
-    
-enum GraphQLError: Error {
-    case noData
-    case invalidData
-    case noToken
-    case unimplemented
-    case backendMessages([String])
-}
-
-/// Protocol to set conformance to possible input types for GraphQL query and mutation variables
-protocol VariableType: Encodable {}
-
-//extension Dictionary: VariableType where Key == GraphQLController.InputTypes, Value == String {}
-extension Dictionary: VariableType where Key == String, Value == String {}
-extension Pickup.ScheduleInput: VariableType {}
-
-// MARK: - Data Providers
-
-extension GraphQLController: UserDataProvider {
-    func logIn(_ completion: @escaping ResultHandler<User>) {
-        guard let token = self.token else {
-            return completion(.failure(GraphQLError.noToken))
-        }
-        queryRequest(User.self,
-                     query: GraphQLMutations.login,
-                     variables: ["token": token],
-                     completion: completion)
-    }
-}
-
-extension GraphQLController: ImpactDataProvider {
-    func fetchImpactStats(
-        forPropertyID propertyID: String,
-        _ completion: @escaping ResultHandler<ImpactStats>
-    ) {
-        // TODO: may need to add token later
-        queryRequest(ImpactStats.self,
-                     query: GraphQLQueries.impactStatsByPropertyId,
-                     variables: ["propertyId": propertyID],
-                     completion: completion)
-    }
-}
-
-extension GraphQLController: PickupDataProvider {
-    func fetchPickups(
-        forPropertyID propertyID: String,
-        _ completion: @escaping ResultHandler<[Pickup]>
-    ) {
-        // TODO: may need to add token later
-        queryRequest([Pickup].self,
-                     query: GraphQLQueries.pickupsByPropertyId,
-                     variables: ["propertyId": propertyID],
-                     completion: completion)
-    }
-
-    func schedulePickup(
-        _ pickupInput: Pickup.ScheduleInput,
-        completion: @escaping ResultHandler<Pickup.ScheduleResult>
-    ) {
-        // TODO: may need to add token later
-        queryRequest(Pickup.ScheduleResult.self,
-                     query: GraphQLQueries.impactStatsByPropertyId,
-                     variables: pickupInput,
-                     completion: completion)
-    }
-}
-
-extension GraphQLController: PaymentDataProvider {
-    func fetchPayments(forPropertyId propertyId: String, _ completion: @escaping ResultHandler<[Payment]>) {
-        completion(.failure(GraphQLError.unimplemented))
-    }
-
-    func makePayment(_ paymentInput: Payment, completion: @escaping ResultHandler<Payment>) {
-        completion(.failure(GraphQLError.unimplemented))
-    }
-}
->>>>>>> d0c6b14f
+}