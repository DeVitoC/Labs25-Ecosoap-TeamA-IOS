//
//  PaymentHistoryViewController.swift
//  EcoSoapBank
//
//  Created by Christopher Devito on 8/31/20.
//  Copyright © 2020 Spencer Curtis. All rights reserved.
//

import UIKit

class PaymentHistoryViewController: UIViewController {

    var paymentController: PaymentController?
    private lazy var paymentCollectionView: UICollectionView = UICollectionView(frame: .zero, collectionViewLayout: compositionalLayout())
    private var payments: [Payment] = [] {
        didSet {
            self.paymentCollectionView.reloadData()
        }
    }


    var cellWidth: CGFloat {
        paymentCollectionView.frame.size.width
    }
<<<<<<< HEAD

    var isExpanded = [Bool]()
=======
    var expandedHeight: CGFloat = 200
    var notExpandedHeight: CGFloat = 80
    var isExpanded: IndexPath?
>>>>>>> 6e63be49
    let cellIdentifier = "PaymentCell"

    override func viewDidLoad() {
        super.viewDidLoad()
<<<<<<< HEAD
        self.navigationItem.title = "Payment History"
=======
        navigationItem.title = "Payment History"
>>>>>>> 6e63be49
        setupCollectionView()
        guard let user = paymentController?.user, let properties = user.properties else { return }
        paymentController?.fetchPayments(forPropertyID: properties[0].id, completion: { result in
            switch result {
            case .success(let payments):
                DispatchQueue.main.async {
                    var sortedPayments: [Payment] = payments
                    sortedPayments.sort {
                        guard let date0 = $0.invoicePeriodEndDate, let date1 = $1.invoicePeriodEndDate else { return false }
                        return date0 > date1
                    }
                    self.payments = sortedPayments
                }
            case .failure(let error):
                self.presentAlert(for: error)
            }
        })
    }

    func setupCollectionView() {
        view.addSubview(paymentCollectionView)
        paymentCollectionView.dataSource = self
        paymentCollectionView.delegate = self
        paymentCollectionView.translatesAutoresizingMaskIntoConstraints = false
        paymentCollectionView.register(PaymentHistoryCollectionViewCell.self, forCellWithReuseIdentifier: cellIdentifier)
        paymentCollectionView.backgroundColor = .systemBackground
        NSLayoutConstraint.activate([
            paymentCollectionView.topAnchor.constraint(equalTo: view.safeAreaLayoutGuide.topAnchor),
            paymentCollectionView.bottomAnchor.constraint(equalTo: view.bottomAnchor),
            paymentCollectionView.leadingAnchor.constraint(equalTo: view.leadingAnchor),
            paymentCollectionView.trailingAnchor.constraint(equalTo: view.trailingAnchor)
        ])
    }

    private func compositionalLayout() -> UICollectionViewLayout {
        let size = NSCollectionLayoutSize(
            widthDimension: .fractionalWidth(1),
            heightDimension: .estimated(100))
        return UICollectionViewCompositionalLayout(
            section: NSCollectionLayoutSection(
                group: .vertical(
                    layoutSize: size,
                    subitems: [NSCollectionLayoutItem(layoutSize: size)])))
    }
}

extension PaymentHistoryViewController: UICollectionViewDelegate {
    func collectionView(_ collectionView: UICollectionView, didSelectItemAt indexPath: IndexPath) {
        toggleExpandCell(indexPath: indexPath)
    }

    func collectionView(_ collectionView: UICollectionView, didDeselectItemAt indexPath: IndexPath) {
        toggleExpandCell(indexPath: indexPath)
    }

    func toggleExpandCell(indexPath: IndexPath) {
        if let index = isExpanded, index == indexPath {
            isExpanded = nil
        } else {
        isExpanded = indexPath
        }
        self.paymentCollectionView.reloadData()
    }
}

extension PaymentHistoryViewController: UICollectionViewDataSource {
    func numberOfSections(in collectionView: UICollectionView) -> Int {
        1
    }
    func collectionView(_ collectionView: UICollectionView, numberOfItemsInSection section: Int) -> Int {
        payments.count
    }

    func collectionView(_ collectionView: UICollectionView, cellForItemAt indexPath: IndexPath) -> UICollectionViewCell {
        guard let cell = collectionView.dequeueReusableCell(
            withReuseIdentifier: cellIdentifier,
            for: indexPath) as? PaymentHistoryCollectionViewCell
            else { return UICollectionViewCell() }
        cell.isExpanded = isExpanded == indexPath ? true : false
        cell.payment = payments[indexPath.row]

        return cell
    }
<<<<<<< HEAD
=======
}

extension PaymentHistoryViewController: UICollectionViewDelegateFlowLayout {
    func collectionView(_ collectionView: UICollectionView,
                        layout collectionViewLayout: UICollectionViewLayout,
                        sizeForItemAt indexPath: IndexPath) -> CGSize {
        isExpanded == indexPath ? CGSize(width: cellWidth, height: expandedHeight) :
            CGSize(width: cellWidth, height: notExpandedHeight)
    }
>>>>>>> 6e63be49
}<|MERGE_RESOLUTION|>--- conflicted
+++ resolved
@@ -22,23 +22,14 @@
     var cellWidth: CGFloat {
         paymentCollectionView.frame.size.width
     }
-<<<<<<< HEAD
-
-    var isExpanded = [Bool]()
-=======
     var expandedHeight: CGFloat = 200
     var notExpandedHeight: CGFloat = 80
     var isExpanded: IndexPath?
->>>>>>> 6e63be49
     let cellIdentifier = "PaymentCell"
 
     override func viewDidLoad() {
         super.viewDidLoad()
-<<<<<<< HEAD
-        self.navigationItem.title = "Payment History"
-=======
         navigationItem.title = "Payment History"
->>>>>>> 6e63be49
         setupCollectionView()
         guard let user = paymentController?.user, let properties = user.properties else { return }
         paymentController?.fetchPayments(forPropertyID: properties[0].id, completion: { result in
@@ -122,16 +113,4 @@
 
         return cell
     }
-<<<<<<< HEAD
-=======
-}
-
-extension PaymentHistoryViewController: UICollectionViewDelegateFlowLayout {
-    func collectionView(_ collectionView: UICollectionView,
-                        layout collectionViewLayout: UICollectionViewLayout,
-                        sizeForItemAt indexPath: IndexPath) -> CGSize {
-        isExpanded == indexPath ? CGSize(width: cellWidth, height: expandedHeight) :
-            CGSize(width: cellWidth, height: notExpandedHeight)
-    }
->>>>>>> 6e63be49
 }