--- conflicted
+++ resolved
@@ -85,14 +85,9 @@
         .montserrat(ofSize: 30, typeface: .semiBold)
     }
 
-<<<<<<< HEAD
         static var navBarInlineTitle: UIFont {
             .montserrat(ofSize: 20, style: .semiBold)
         }
-=======
-    static var navBarInlineTitle: UIFont {
-        .montserrat(ofSize: 18, typeface: .semiBold)
->>>>>>> 1a0aad3f
     }
 }
 
