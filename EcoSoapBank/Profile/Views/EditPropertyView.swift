--- conflicted
+++ resolved
@@ -56,17 +56,11 @@
         }
         .keyboardAvoiding()
         .navigationBarTitle("Update Property", displayMode: .automatic)
-<<<<<<< HEAD
-        .navigationBarItems(trailing:
-            Button(action: saveChanges, label: { Text("Save") })
-                .foregroundColor(.barButtonTintColor)
-=======
         .navigationBarItems(trailing: Button(
             action: viewModel.commitChanges,
             label: { Text("Save") })
             .foregroundColor(.barButtonTintColor)
             .font(.barButtonItem)
->>>>>>> 475c6c19
         )
     }
 
