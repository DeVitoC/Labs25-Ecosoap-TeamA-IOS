//
//  ProfileCoordinator.swift
//  EcoSoapBank
//
//  Created by Jon Bash on 2020-08-31.
//  Copyright © 2020 Spencer Curtis. All rights reserved.
//

import UIKit
import SwiftUI
import Combine


protocol ProfileDelegate: AnyObject {
    func logOut()
}


class ProfileCoordinator: FlowCoordinator {
<<<<<<< HEAD
    lazy var rootVC: UIViewController = DarkStatusBarHostingController(
        rootView: MainProfileView().environmentObject(profileVM))
=======
    lazy var rootVC = UIHostingController(
        rootView: MainProfileView(viewModel: profileVM))
>>>>>>> 475c6c19

    private(set) lazy var profileVM: ProfileViewModel = ProfileViewModel(
        user: user,
        userController: userController,
        delegate: delegate)

    private var user: User
    private var userController: UserController

    weak var delegate: ProfileDelegate?

    private var cancellables = Set<AnyCancellable>()

    init(user: User,
         userController: UserController,
         delegate: ProfileDelegate?
    ) {
        self.user = user
        self.userController = userController
        self.delegate = delegate
    }

    func start() {
        rootVC.tabBarItem = UITabBarItem(
            title: "Profile",
            image: UIImage(
                systemName: "person.circle",
                withConfiguration: UIImage.SymbolConfiguration(
                    pointSize: 22,
                    weight: .regular)),
            tag: 4)
    }
}<|MERGE_RESOLUTION|>--- conflicted
+++ resolved
@@ -17,13 +17,8 @@
 
 
 class ProfileCoordinator: FlowCoordinator {
-<<<<<<< HEAD
-    lazy var rootVC: UIViewController = DarkStatusBarHostingController(
-        rootView: MainProfileView().environmentObject(profileVM))
-=======
     lazy var rootVC = UIHostingController(
         rootView: MainProfileView(viewModel: profileVM))
->>>>>>> 475c6c19
 
     private(set) lazy var profileVM: ProfileViewModel = ProfileViewModel(
         user: user,
