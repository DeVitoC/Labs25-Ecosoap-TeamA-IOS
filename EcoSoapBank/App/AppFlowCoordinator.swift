//
//  AppFlowCoordinator.swift
//  EcoSoapBank
//
//  Created by Jon Bash on 2020-08-05.
//  Copyright © 2020 Spencer Curtis. All rights reserved.
//

import UIKit


class AppFlowCoordinator: FlowCoordinator {
    let window: UIWindow

    private(set) lazy var tabBarController = UITabBarController()

    private(set) lazy var impactCoord = ImpactCoordinator()
    private(set) lazy var pickupCoord = PickupCoordinator()

    init(window: UIWindow) {
        self.window = window
    }

    func start() {
        // set default tabBar/navBar appearance
        UITabBar.appearance().tintColor = .esbGreen
        UITabBar.appearance().backgroundColor = .downyBlue
        
        configure(UINavigationBar.appearance(), with: {
<<<<<<< HEAD
            $0.titleTextAttributes = [
                .font: UIFont.Montserrat.navBarInlineTitle,
                .foregroundColor: UIColor.white
            ]
=======
            $0.titleTextAttributes = [.font: UIFont.navBarInlineTitle]
>>>>>>> 1a0aad3f
            $0.largeTitleTextAttributes = [
                .font: UIFont.navBarLargeTitle,
                .foregroundColor: UIColor.white
            ]
            $0.backgroundColor = .esbGreen
            $0.setBackgroundImage(.navBar, for: .default)
            $0.tintColor = .white
            // We can use `$0.barTintColor = .esbGreen` if we want the `inline` version of the title bar to be that color
        })
        
        // set up tabBarController, start other coordinators
        tabBarController.viewControllers = [
            impactCoord.rootVC,
            pickupCoord.rootVC
        ]
        impactCoord.start()
        pickupCoord.start()

        // set up window and make visible
        window.rootViewController = tabBarController
        window.makeKeyAndVisible()
    }
}<|MERGE_RESOLUTION|>--- conflicted
+++ resolved
@@ -27,14 +27,10 @@
         UITabBar.appearance().backgroundColor = .downyBlue
         
         configure(UINavigationBar.appearance(), with: {
-<<<<<<< HEAD
             $0.titleTextAttributes = [
                 .font: UIFont.Montserrat.navBarInlineTitle,
                 .foregroundColor: UIColor.white
             ]
-=======
-            $0.titleTextAttributes = [.font: UIFont.navBarInlineTitle]
->>>>>>> 1a0aad3f
             $0.largeTitleTextAttributes = [
                 .font: UIFont.navBarLargeTitle,
                 .foregroundColor: UIColor.white
