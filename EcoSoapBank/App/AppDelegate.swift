//
//  AppDelegate.swift
//  LabsScaffolding
//
//  Created by Spencer Curtis on 6/17/20.
//  Copyright © 2020 Spencer Curtis. All rights reserved.
//

import UIKit
import SwiftUI
import Stripe


@UIApplicationMain
class AppDelegate: UIResponder, UIApplicationDelegate {
    func application(
        _ application: UIApplication,
        didFinishLaunchingWithOptions launchOptions: [UIApplication.LaunchOptionsKey: Any]?
    ) -> Bool {
        Stripe.setDefaultPublishableKey("pk_test_51HLF1UKa1YnGlDrRQFihKS3jQGrbOCryI29gKBdXLJUt3lWKaKTRTjhBXxsIFV4xQiCh15gYM4PiJwQaaiN6BiHk00blUGhoiG")
        setUpAppAppearance()
        return true
    }

    // MARK: UISceneSession Lifecycle

    func application(
        _ application: UIApplication,
        configurationForConnecting connectingSceneSession: UISceneSession,
        options: UIScene.ConnectionOptions
    ) -> UISceneConfiguration {
        // Called when a new scene session is being created.
        // Use this method to select a configuration to create the new scene with.
        UISceneConfiguration(name: "Default Configuration",
                             sessionRole: connectingSceneSession.role)
    }

    private func setUpAppAppearance() {
        
<<<<<<< HEAD
        configure(UITabBar.appearance()) {
            $0.tintColor = .esbGreen
            $0.backgroundColor = .systemGray2
        }

        configure(UITableView.appearance()) {
            $0.backgroundColor = UIColor.systemGray5
        }

        configure(UITableViewCell.appearance()) {
            $0.backgroundColor = UIColor.systemGray6
        }
        
        configure(UIButton.appearance()) {
            $0.tintColor = .white
        }
        
=======
>>>>>>> 6e63be49
        configure(UIBarButtonItem.appearance()) {
            $0.tintColor = .white

            $0.setTitleTextAttributes([
                .font: UIFont.muli(typeface: .semiBold),
                .foregroundColor: UIColor.white
            ], for: .normal)
        }
        
        configure(UIButton.appearance()) {
            $0.tintColor = .esbGreen
        }
        
        configure(UINavigationBar.appearance()) { nav in
            nav.standardAppearance = configure(UINavigationBarAppearance()) {
                $0.backgroundImage = UIImage.navBar
                $0.titleTextAttributes = [
                    .font: UIFont.navBarInlineTitle,
                    .foregroundColor: UIColor.black
                ]
            }
            nav.compactAppearance = configure(UINavigationBarAppearance()) {
                $0.backgroundImage = UIImage.navBar
                $0.titleTextAttributes = [
                    .font: UIFont.navBarInlineTitle,
                    .foregroundColor: UIColor.black
                ]
            }
            nav.scrollEdgeAppearance = configure(UINavigationBarAppearance()) {
                $0.configureWithTransparentBackground()
                $0.largeTitleTextAttributes = [
                    .font: UIFont.navBarLargeTitle,
                ]
            }
        }
        
        configure(UIPickerView.appearance()) {
            $0.backgroundColor = .systemGray4
        }
        
        configure(UISlider.appearance()) {
            $0.tintColor = .downyBlue
            $0.minimumTrackTintColor = .downyBlue
        }
        
        configure(UITabBar.appearance()) {
            $0.tintColor = .esbGreen
            $0.backgroundColor = .systemGray2
        }

        configure(UITableView.appearance()) {
            $0.backgroundColor = UIColor.systemGray5
            $0.separatorColor = UIColor.downyBlue.adjustingBrightness(by: -0.3).or(.downyBlue)
        }

        configure(UITableViewCell.appearance()) {
            $0.backgroundColor = UIColor.systemGray6
        }
    }
}<|MERGE_RESOLUTION|>--- conflicted
+++ resolved
@@ -37,26 +37,6 @@
 
     private func setUpAppAppearance() {
         
-<<<<<<< HEAD
-        configure(UITabBar.appearance()) {
-            $0.tintColor = .esbGreen
-            $0.backgroundColor = .systemGray2
-        }
-
-        configure(UITableView.appearance()) {
-            $0.backgroundColor = UIColor.systemGray5
-        }
-
-        configure(UITableViewCell.appearance()) {
-            $0.backgroundColor = UIColor.systemGray6
-        }
-        
-        configure(UIButton.appearance()) {
-            $0.tintColor = .white
-        }
-        
-=======
->>>>>>> 6e63be49
         configure(UIBarButtonItem.appearance()) {
             $0.tintColor = .white
 
