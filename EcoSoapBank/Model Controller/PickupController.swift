--- conflicted
+++ resolved
@@ -17,6 +17,11 @@
     func schedulePickup(
         _ pickupInput: Pickup.ScheduleInput,
         completion: @escaping ResultHandler<Pickup.ScheduleResult>)
+}
+
+
+enum PickupError: Error {
+    case noResult
 }
 
 
@@ -75,17 +80,12 @@
                 guard let self = self else { return }
                 switch result {
                 case .success(let pickupResult):
-<<<<<<< HEAD
-                    self.pickups.append(pickupResult.pickup)
+                    guard let pickup = pickupResult.pickup else {
+                        return completion(.failure(PickupError.noResult))
+                    }
+                    self.pickups.append(pickup)
                     self.newPickupViewModel = self.makeSchedulePickupVM()
                     completion(result)
-=======
-                    if let pickup = pickupResult.pickup {
-                        self?.pickups.append(pickup)
-                        self?.newPickupViewModel = NewPickupViewModel()
-                        completion(result)
-                    }
->>>>>>> 0d8638a3
                 case .failure(let error):
                     self.error = error
                     completion(result)
