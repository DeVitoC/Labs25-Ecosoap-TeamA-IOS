/* GRAPHQL SCHEMA (as of 2020-08-07 15:25)
 type Property {
     id: ID!
     name: String!
     propertyType: PropertyType!
     rooms: Int!
     services: [HospitalityService]!
     collectionType: CollectionType!
     logo: Url
     phone: String
     billingAddress: Address
     shippingAddress: Address
     coordinates: Coordinates
     shippingNote: String
     notes: String
     hub: Hub
     impact: ImpactStats
     users: [User]
     pickups: [Pickup]
     contract: HospitalityContract
 }
 */

import Foundation

<<<<<<< HEAD
struct Property: Decodable, Equatable {
=======
struct Property: Codable {
>>>>>>> 6addffb4
    let id: String
    let name: String
    let propertyType: PropertyType
    let rooms: Int
    let services: [HospitalityService]
    let collectionType: Pickup.CollectionType
    let logo: String?
    let phone: String?
    let billingAddress: Address?
    let shippingAddress: Address?
    let shippingNote: String?
    let notes: String?

<<<<<<< HEAD
    enum PropertyType: String, Decodable, CaseIterable {
=======
    enum PropertyType: String, Codable {
>>>>>>> 6addffb4
        case bedAndBreakfast = "BED_AND_BREAKFAST"
        case guesthouse = "GUESTHOUSE"
        case hotel = "HOTEL"
        case other = "OTHER"
    }

<<<<<<< HEAD
    enum BillingMethod: String, Decodable, CaseIterable {
=======
    enum BillingMethod: String, Codable {
>>>>>>> 6addffb4
        case ach = "ACH"
        case credit = "CREDIT"
        case debit = "DEBIT"
        case invoice = "INVOICE"
    }
}<|MERGE_RESOLUTION|>--- conflicted
+++ resolved
@@ -23,11 +23,7 @@
 
 import Foundation
 
-<<<<<<< HEAD
-struct Property: Decodable, Equatable {
-=======
-struct Property: Codable {
->>>>>>> 6addffb4
+struct Property: Codable, Equatable {
     let id: String
     let name: String
     let propertyType: PropertyType
@@ -41,22 +37,14 @@
     let shippingNote: String?
     let notes: String?
 
-<<<<<<< HEAD
-    enum PropertyType: String, Decodable, CaseIterable {
-=======
-    enum PropertyType: String, Codable {
->>>>>>> 6addffb4
+    enum PropertyType: String, Codable, CaseIterable {
         case bedAndBreakfast = "BED_AND_BREAKFAST"
         case guesthouse = "GUESTHOUSE"
         case hotel = "HOTEL"
         case other = "OTHER"
     }
 
-<<<<<<< HEAD
-    enum BillingMethod: String, Decodable, CaseIterable {
-=======
-    enum BillingMethod: String, Codable {
->>>>>>> 6addffb4
+    enum BillingMethod: String, Codable, CaseIterable {
         case ach = "ACH"
         case credit = "CREDIT"
         case debit = "DEBIT"
