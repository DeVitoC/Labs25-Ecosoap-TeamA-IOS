/* GRAPHQL SCHEMA
 type Pickup {
     id: ID!
     confirmationCode: String!
     collectionType: CollectionType!**
     status: PickupStatus!**
     readyDate: Date!**
     pickupDate: Date**
     property: Property!^^
     cartons: [PickupCarton!]!^^
     notes: String**
 }

 type SchedulePickupInput {
     collectionType: CollectionType!
     status: PickupStatus!
     readyDate: Date!
     pickupDate: Date
     propertyId: ID!
     cartons: [PickupCartonInput!]!
     notes: String
 }

 enum PickupStatus {
     SUBMITTED
     OUT_FOR_PICKUP
     COMPLETE
     CANCELLED
 }

 type PickupCarton {
     id: ID!
     product: HospitalityService
     weight: Int
 }

 input PickupCartonInput {
     product: HospitalityService
     weight: Int
 }

 enum CollectionType {
     COURIER_CONSOLIDATED
     COURIER_DIRECT
     GENERATED_LABEL
     LOCAL
     OTHER
 }
 */

import SwiftUI
import UIKit


struct Pickup: Identifiable, PickupBaseContainer {
    let base: Base

    let id: UUID
    let confirmationCode: String
    let cartons: [Carton]
}

// MARK: - SubTypes

<<<<<<< HEAD
extension Pickup: Decodable {

    struct Base: Decodable {
=======
extension Pickup {
    struct Base: Equatable {
>>>>>>> a42377b9
        let collectionType: CollectionType
        let status: Status
        let readyDate: Date
        let pickupDate: Date?
        let notes: String
    }

    // MARK: Schedule I/O

    struct ScheduleInput: PickupBaseContainer {
        let base: Base

        let propertyID: UUID
        let cartons: [CartonContents]
    }

    struct ScheduleResult {
        let pickup: Pickup
        let labelURL: URL
    }

    struct Carton: Identifiable, Decodable {
        let id: UUID
        let contents: CartonContents?
    }

    struct CartonContents: Hashable, Identifiable, Decodable {
        let product: HospitalityService
        let weight: Int

        var id: Int { self.hashValue }
    }

    // MARK: Enums

    enum Status: String, Decodable {
        case submitted = "SUBMITTED"
        case outForPickup = "OUT_FOR_PICKUP"
        case complete = "COMPLETE"
        case cancelled = "CANCELLED"
    }

    enum CollectionType: String, Decodable {
        case courierConsolidated = "COURIER_CONSOLIDATED"
        case courierDirect = "COURIER_DIRECT"
        case generatedLabel = "GENERATED_LABEL"
        case local = "LOCAL"
        case other = "OTHER"
    }
}

// MARK: Base Container Protocol

protocol PickupBaseContainer {
    var base: Pickup.Base { get }
}

extension PickupBaseContainer {
    var collectionType: Pickup.CollectionType { base.collectionType }
    var status: Pickup.Status { base.status }
    var readyDate: Date { base.readyDate }
    var pickupDate: Date? { base.pickupDate }
}

// MARK: - Convenience Extensions

extension Pickup.Status {
    var color: Color {
        switch self {
        case .submitted:
            return .blue
        case .outForPickup:
            return .purple
        case .complete:
            return .green
        case .cancelled:
            return .gray
        }
    }

    var display: String {
        switch self {
        case .outForPickup: return "Out for Pickup"
        default: return rawValue.lowercased().capitalized
        }
    }
}

extension Pickup.Carton {
    var display: String? { contents?.display }
}

extension Pickup.CartonContents {
    var display: String { "\(product.rawValue.capitalized): \(weight)g" }
}<|MERGE_RESOLUTION|>--- conflicted
+++ resolved
@@ -62,14 +62,9 @@
 
 // MARK: - SubTypes
 
-<<<<<<< HEAD
 extension Pickup: Decodable {
 
-    struct Base: Decodable {
-=======
-extension Pickup {
-    struct Base: Equatable {
->>>>>>> a42377b9
+    struct Base: Equatable, Decodable {
         let collectionType: CollectionType
         let status: Status
         let readyDate: Date
