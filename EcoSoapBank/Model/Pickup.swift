--- conflicted
+++ resolved
@@ -62,7 +62,7 @@
 // MARK: - SubTypes
 
 extension Pickup {
-<<<<<<< HEAD
+
     struct Base {
         let collectionType: CollectionType
         let status: Status
@@ -83,21 +83,6 @@
     struct ScheduleResult {
         let pickup: Pickup
         let labelURL: URL
-=======
-    enum Status: String {
-        case submitted = "SUBMITTED"
-        case outForPickup = "OUT_FOR_PICKUP"
-        case complete = "COMPLETE"
-        case cancelled = "CANCELLED"
-    }
-
-    enum CollectionType: String {
-        case courierConsolidated = "COURIER_CONSOLIDATED"
-        case courierDirect = "COURIER_DIRECT"
-        case generatedLabel = "GENERATED_LABEL"
-        case local = "LOCAL"
-        case other = "OTHER"
->>>>>>> 13bb057f
     }
 
     struct Carton: Identifiable {
@@ -115,15 +100,18 @@
     // MARK: Enums
 
     enum Status: String {
-        case submitted, outForPickup = "out for pickup", complete, cancelled
+        case submitted = "SUBMITTED"
+        case outForPickup = "OUT_FOR_PICKUP"
+        case complete = "COMPLETE"
+        case cancelled = "CANCELLED"
     }
 
-    enum CollectionType {
-        case courierConsolidated
-        case courierDirect
-        case generatedLabel
-        case local
-        case other
+    enum CollectionType: String {
+        case courierConsolidated = "COURIER_CONSOLIDATED"
+        case courierDirect = "COURIER_DIRECT"
+        case generatedLabel = "GENERATED_LABEL"
+        case local = "LOCAL"
+        case other = "OTHER"
     }
 }
 
