--- conflicted
+++ resolved
@@ -172,13 +172,9 @@
 
     struct CartonContents: Hashable, Decodable {
         var product: HospitalityService
-<<<<<<< HEAD
         var percentFull: Int
 
         var id: Int { self.hashValue }
-=======
-        var weight: Int
->>>>>>> 0aa57011
     }
 
     // MARK: Enums
