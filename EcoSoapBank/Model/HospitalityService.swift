/* GRAPHQL SCHEMA (as of 2020-08-07 15:35)
 enum HospitalityService {
     BOTTLES
     LINENS
     OTHER
     PAPER
     SOAP
 }
 */

import Foundation

<<<<<<< HEAD
enum HospitalityService: String, Decodable, CaseIterable, Identifiable, Equatable {
=======
enum HospitalityService: String, Codable, CaseIterable, Identifiable {
>>>>>>> 6addffb4
    case bottles = "BOTTLES"
    case linens = "LINENS"
    case other = "OTHER"
    case paper = "PAPER"
    case soap = "SOAP"

    var id: String { rawValue }

    static let displayOptions: [HospitalityService] = [
        .soap, .bottles, .linens, .paper, .other
    ]
}<|MERGE_RESOLUTION|>--- conflicted
+++ resolved
@@ -10,11 +10,7 @@
 
 import Foundation
 
-<<<<<<< HEAD
-enum HospitalityService: String, Decodable, CaseIterable, Identifiable, Equatable {
-=======
-enum HospitalityService: String, Codable, CaseIterable, Identifiable {
->>>>>>> 6addffb4
+enum HospitalityService: String, Codable, CaseIterable, Identifiable, Equatable {
     case bottles = "BOTTLES"
     case linens = "LINENS"
     case other = "OTHER"
